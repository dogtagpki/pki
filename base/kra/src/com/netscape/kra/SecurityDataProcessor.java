package com.netscape.kra;

import java.io.ByteArrayOutputStream;
import java.math.BigInteger;
import java.security.NoSuchAlgorithmException;
import java.security.PublicKey;
import java.security.spec.AlgorithmParameterSpec;
import java.util.Arrays;
import java.util.Hashtable;
import java.util.Random;

import javax.crypto.spec.RC2ParameterSpec;

import org.dogtagpki.server.kra.rest.KeyRequestService;
import org.mozilla.jss.asn1.OCTET_STRING;
import org.mozilla.jss.crypto.CryptoToken;
import org.mozilla.jss.crypto.EncryptionAlgorithm;
import org.mozilla.jss.crypto.IVParameterSpec;
import org.mozilla.jss.crypto.KeyGenAlgorithm;
import org.mozilla.jss.crypto.KeyGenerator;
import org.mozilla.jss.crypto.KeyWrapAlgorithm;
import org.mozilla.jss.crypto.PBEAlgorithm;
import org.mozilla.jss.crypto.PBEKeyGenParams;
import org.mozilla.jss.crypto.PrivateKey;
import org.mozilla.jss.crypto.SymmetricKey;
import org.mozilla.jss.pkcs12.PasswordConverter;
import org.mozilla.jss.pkcs7.ContentInfo;
import org.mozilla.jss.pkcs7.EncryptedContentInfo;
import org.mozilla.jss.pkix.primitive.AlgorithmIdentifier;
import org.mozilla.jss.pkix.primitive.PBEParameter;
import org.mozilla.jss.util.Password;

import com.netscape.certsrv.apps.CMS;
import com.netscape.certsrv.base.EBaseException;
import com.netscape.certsrv.base.IConfigStore;
import com.netscape.certsrv.dbs.keydb.IKeyRecord;
import com.netscape.certsrv.dbs.keydb.IKeyRepository;
import com.netscape.certsrv.key.KeyRequestResource;
import com.netscape.certsrv.kra.EKRAException;
import com.netscape.certsrv.kra.IKeyRecoveryAuthority;
import com.netscape.certsrv.logging.ILogger;
import com.netscape.certsrv.profile.IEnrollProfile;
import com.netscape.certsrv.request.IRequest;
import com.netscape.certsrv.request.RequestId;
import com.netscape.certsrv.security.IStorageKeyUnit;
import com.netscape.certsrv.security.ITransportKeyUnit;
import com.netscape.certsrv.security.WrappingParams;
import com.netscape.cmscore.dbs.KeyRecord;
import com.netscape.cmsutil.crypto.CryptoUtil;
import com.netscape.cmsutil.util.Utils;

import netscape.security.util.DerValue;
import netscape.security.x509.X509Key;

public class SecurityDataProcessor {
    public final static String ATTR_KEY_RECORD = "keyRecord";
    public static final String ATTR_SERIALNO = "serialNumber";
    private final static String STATUS_ACTIVE = "active";

    private IKeyRecoveryAuthority kra = null;
    private ITransportKeyUnit transportUnit = null;
    private IStorageKeyUnit storageUnit = null;
    private IKeyRepository keyRepository = null;
    private ILogger signedAuditLogger = CMS.getSignedAuditLogger();
    private static boolean allowEncDecrypt_archival = false;
    private static boolean allowEncDecrypt_recovery = false;

    private final static String LOGGING_SIGNED_AUDIT_SECURITY_DATA_ARCHIVAL_REQUEST_PROCESSED =
            "LOGGING_SIGNED_AUDIT_SECURITY_DATA_ARCHIVAL_REQUEST_PROCESSED_6";

    private final static String LOGGING_SIGNED_AUDIT_SECURITY_DATA_RECOVERY_REQUEST_PROCESSED =
            "LOGGING_SIGNED_AUDIT_SECURITY_DATA_RECOVERY_REQUEST_PROCESSED_5";


    public SecurityDataProcessor(IKeyRecoveryAuthority kra) {
        this.kra = kra;
        transportUnit = kra.getTransportKeyUnit();
        storageUnit = kra.getStorageKeyUnit();
        keyRepository = kra.getKeyRepository();
    }

    public boolean archive(IRequest request)
            throws EBaseException {
        RequestId requestId = request.getRequestId();
        String clientKeyId = request.getExtDataInString(IRequest.SECURITY_DATA_CLIENT_KEY_ID);

        // one way to get data - unexploded pkiArchiveOptions
        String pkiArchiveOptions = request.getExtDataInString(IEnrollProfile.REQUEST_ARCHIVE_OPTIONS);

        // another way - exploded pkiArchiveOptions
        String transWrappedSessionKey = request.getExtDataInString(IEnrollProfile.REQUEST_SESSION_KEY);
        String wrappedSecurityData = request.getExtDataInString(IEnrollProfile.REQUEST_SECURITY_DATA);
        String algParams = request.getExtDataInString(IEnrollProfile.REQUEST_ALGORITHM_PARAMS);
        String algStr = request.getExtDataInString(IEnrollProfile.REQUEST_ALGORITHM_OID);

        // parameters if the secret is a symmetric key
        String dataType = request.getExtDataInString(IRequest.SECURITY_DATA_TYPE);
        String algorithm = request.getExtDataInString(IRequest.SECURITY_DATA_ALGORITHM);
        int strength = request.getExtDataInInteger(IRequest.SECURITY_DATA_STRENGTH);

        // parameter for realm
        String realm = request.getRealm();

        CMS.debug("SecurityDataProcessor.archive. Request id: " + requestId.toString());
        CMS.debug("SecurityDataProcessor.archive wrappedSecurityData: " + wrappedSecurityData);

        IConfigStore config = null;

        try {
            config = CMS.getConfigStore();
            allowEncDecrypt_archival = config.getBoolean("kra.allowEncDecrypt.archival", false);
        } catch (Exception e) {
            throw new EBaseException(CMS.getUserMessage("CMS_BASE_CERT_ERROR", e.toString()));
        }


        String owner = request.getExtDataInString(IRequest.ATTR_REQUEST_OWNER);
        String auditSubjectID = owner;

        //Check here even though restful layer checks for this.
        if (clientKeyId == null || dataType == null) {
            auditArchivalRequestProcessed(auditSubjectID, ILogger.FAILURE, requestId,
                    clientKeyId, null, "Bad data in request");
            throw new EBaseException("Bad data in SecurityDataService.serviceRequest");
        }

        if (wrappedSecurityData != null) {
            if (transWrappedSessionKey == null || algStr == null || algParams == null) {
                throw new EBaseException(
                        "Bad data in SecurityDataService.serviceRequest, no session key");

            }
        } else if (pkiArchiveOptions == null) {
            throw new EBaseException("No data to archive in SecurityDataService.serviceRequest");
        }

        byte[] wrappedSessionKey = null;
        byte[] secdata = null;
        byte[] sparams = null;

        if (wrappedSecurityData == null) {
            // We have PKIArchiveOptions data

            //We need some info from the PKIArchiveOptions wrapped security data
            byte[] encoded = Utils.base64decode(pkiArchiveOptions);

            ArchiveOptions options = ArchiveOptions.toArchiveOptions(encoded);
            algStr = options.getSymmAlgOID();
            wrappedSessionKey = options.getEncSymmKey();
            secdata = options.getEncValue();
            sparams = options.getSymmAlgParams();

        } else {
            wrappedSessionKey = Utils.base64decode(transWrappedSessionKey);
            secdata = Utils.base64decode(wrappedSecurityData);
            sparams = Utils.base64decode(algParams);
        }

        SymmetricKey securitySymKey = null;
        byte[] securityData = null;

        String keyType = null;
        byte [] tmp_unwrapped = null;
        byte [] unwrapped = null;
        if (dataType.equals(KeyRequestResource.SYMMETRIC_KEY_TYPE)) {
            // Symmetric Key
            keyType = KeyRequestResource.SYMMETRIC_KEY_TYPE;

            if (allowEncDecrypt_archival == true) {
                try {
                    tmp_unwrapped = transportUnit.decryptExternalPrivate(
                            wrappedSessionKey,
                            algStr,
                            sparams,
<<<<<<< HEAD
                            secdata);
=======
                            secdata,
                            null);
>>>>>>> 07135b59

                } catch (Exception e) {
                    throw new EBaseException("Can't decrypt symm key using allEncDecrypt_archival : true .");
                }

                /* making sure leading 0's are removed */
                int first=0;
                for (int j=0; (j< tmp_unwrapped.length) && (tmp_unwrapped[j]==0); j++) {
                    first++;
                }
                unwrapped = Arrays.copyOfRange(tmp_unwrapped, first, tmp_unwrapped.length);
                Arrays.fill(tmp_unwrapped, (byte)0);


            } else {
                try {
                    securitySymKey = transportUnit.unwrap_symmetric(
                            wrappedSessionKey,
                            algStr,
                            sparams,
                            secdata,
                            KeyRequestService.SYMKEY_TYPES.get(algorithm),
                            strength);
                } catch (Exception e) {
                    throw new EBaseException("Can't decrypt symmetric key.", e);
                }
            }

        } else if (dataType.equals(KeyRequestResource.PASS_PHRASE_TYPE)) {
            keyType = KeyRequestResource.PASS_PHRASE_TYPE;
            try {
                securityData = transportUnit.decryptExternalPrivate(
                        wrappedSessionKey,
                        algStr,
                        sparams,
<<<<<<< HEAD
                        secdata);
=======
                        secdata,
                        null);
>>>>>>> 07135b59
            } catch (Exception e) {
                throw new EBaseException("Can't decrypt passphrase.", e);
            }

        }

        byte[] publicKey = null;
        byte privateSecurityData[] = null;

        try {
            if (securitySymKey != null && unwrapped == null) {
                privateSecurityData = storageUnit.wrap(securitySymKey);
            } else if (unwrapped != null && allowEncDecrypt_archival == true) {
                privateSecurityData = storageUnit.encryptInternalPrivate(unwrapped);
                Arrays.fill(unwrapped, (byte)0);
                CMS.debug("allowEncDecrypt_archival of symmetric key.");
            } else if (securityData != null) {
                privateSecurityData = storageUnit.encryptInternalPrivate(securityData);
            } else { // We have no data.
                auditArchivalRequestProcessed(auditSubjectID, ILogger.FAILURE, requestId,
                        clientKeyId, null, "Failed to create security data to archive");
                throw new EBaseException("Failed to create security data to archive!");
            }
        } catch (Exception e) {
            CMS.debug("Failed to create security data to archive: " + e.getMessage());
            auditArchivalRequestProcessed(auditSubjectID, ILogger.FAILURE, requestId,
                    clientKeyId, null, CMS.getUserMessage("CMS_KRA_INVALID_PRIVATE_KEY"));

            throw new EBaseException(CMS.getUserMessage("CMS_KRA_INVALID_PRIVATE_KEY"));
        }

        // create key record
        // Note that in this case the owner is the same as the approving agent
        // because the archival request is made by the agent.
        // The algorithm used to generate the symmetric key (being stored as the secret)
        // is set in later in this method. (which is different  from the algStr variable
        // which is the algorithm used for encrypting the secret.)
        KeyRecord rec = new KeyRecord(null, publicKey,
                privateSecurityData, owner,
                null, owner);

        rec.set(IKeyRecord.ATTR_CLIENT_ID, clientKeyId);

        //Now we need a serial number for our new key.

        if (rec.getSerialNumber() != null) {
            auditArchivalRequestProcessed(auditSubjectID, ILogger.FAILURE, requestId,
                    clientKeyId, null, CMS.getUserMessage("CMS_KRA_INVALID_STATE"));
            throw new EBaseException(CMS.getUserMessage("CMS_KRA_INVALID_STATE"));
        }

        BigInteger serialNo = keyRepository.getNextSerialNumber();

        if (serialNo == null) {
            kra.log(ILogger.LL_FAILURE,
                    CMS.getLogMessage("CMSCORE_KRA_GET_NEXT_SERIAL"));
            auditArchivalRequestProcessed(auditSubjectID, ILogger.FAILURE, requestId,
                    clientKeyId, null, "Failed to get  next Key ID");
            throw new EBaseException(CMS.getUserMessage("CMS_KRA_INVALID_STATE"));
        }

        rec.set(KeyRecord.ATTR_ID, serialNo);
        rec.set(KeyRecord.ATTR_DATA_TYPE, keyType);
        rec.set(KeyRecord.ATTR_STATUS, STATUS_ACTIVE);

        if (dataType.equals(KeyRequestResource.SYMMETRIC_KEY_TYPE)) {
            rec.set(KeyRecord.ATTR_ALGORITHM, algorithm);
            rec.set(KeyRecord.ATTR_KEY_SIZE, strength);
        }

        if (realm != null) {
            rec.set(KeyRecord.ATTR_REALM,  realm);
        }

        try {
            rec.setWrappingParams(storageUnit.getWrappingParams());
        } catch (Exception e) {
            kra.log(ILogger.LL_FAILURE,
                    "Failed to store wrapping parameters: " + e);
            auditArchivalRequestProcessed(auditSubjectID, ILogger.FAILURE, requestId,
                    clientKeyId, null, "Failed to store wrapping parameters");
            throw new EBaseException(CMS.getUserMessage("CMS_KRA_INVALID_STATE"), e);
        }

        CMS.debug("KRA adding Security Data key record " + serialNo);

        keyRepository.addKeyRecord(rec);

        auditArchivalRequestProcessed(auditSubjectID, ILogger.SUCCESS, requestId,
                clientKeyId, serialNo.toString(), "None");

        request.setExtData(ATTR_KEY_RECORD, serialNo);
        request.setExtData(IRequest.RESULT, IRequest.RES_SUCCESS);
        return true;
    }

    public boolean recover(IRequest request)
            throws EBaseException {

        CMS.debug("SecurityDataService.recover(): start");

        byte iv_in[] = null;
        IConfigStore config = null;

        try {
            config = CMS.getConfigStore();
            allowEncDecrypt_recovery = config.getBoolean("kra.allowEncDecrypt.recovery", false);
        } catch (Exception e) {
            throw new EBaseException(CMS.getUserMessage("CMS_BASE_CERT_ERROR", e.toString()));
        }

        String requestor = request.getExtDataInString(IRequest.ATTR_REQUEST_OWNER);
        String auditSubjectID = requestor;

        Hashtable<String, Object> params = kra.getVolatileRequest(
                request.getRequestId());
        BigInteger serialno = request.getExtDataInBigInteger(ATTR_SERIALNO);
        request.setExtData(ATTR_KEY_RECORD, serialno);
        RequestId requestID = request.getRequestId();

        if (params == null) {
            CMS.debug("SecurityDataProcessor.recover(): Can't get volatile params.");
            auditRecoveryRequestProcessed(auditSubjectID, ILogger.FAILURE, requestID, serialno.toString(),
                    "cannot get volatile params");
            throw new EBaseException("Can't obtain volatile params!");
        }

        String transWrappedSessKeyStr = (String) params.get(IRequest.SECURITY_DATA_TRANS_SESS_KEY);
        byte[] wrappedSessKey = null;
        if (transWrappedSessKeyStr != null) {
            wrappedSessKey = Utils.base64decode(transWrappedSessKeyStr);
        }

        String sessWrappedPassPhraseStr = (String) params.get(IRequest.SECURITY_DATA_SESS_PASS_PHRASE);
        byte[] wrappedPassPhrase = null;
        if (sessWrappedPassPhraseStr != null) {
            wrappedPassPhrase = Utils.base64decode(sessWrappedPassPhraseStr);
        }

        String ivInStr = (String) params.get(IRequest.SECURITY_DATA_IV_STRING_IN);
        if (ivInStr != null) {
            iv_in = Utils.base64decode(ivInStr);
        }

        if (transWrappedSessKeyStr == null && sessWrappedPassPhraseStr == null) {
            //We may be in recovery case where no params were initially submitted.
            CMS.debug("SecurityDataProcessor.recover(): No params provided.");
            return false;
        }

        KeyRecord keyRecord = (KeyRecord) keyRepository.readKeyRecord(serialno);

        String dataType = (String) keyRecord.get(IKeyRecord.ATTR_DATA_TYPE);
        if (dataType == null) dataType = KeyRequestResource.ASYMMETRIC_KEY_TYPE;

        SymmetricKey unwrappedSess = null;
        SymmetricKey symKey = null;
        byte[] unwrappedSecData = null;
        PrivateKey privateKey = null;

        if (dataType.equals(KeyRequestResource.SYMMETRIC_KEY_TYPE)) {
            if (allowEncDecrypt_recovery == true) {
                CMS.debug("Recover symmetric key by decrypting as per allowEncDecrypt_recovery: true.");
                unwrappedSecData = recoverSecurityData(keyRecord);

            } else {
                symKey = recoverSymKey(keyRecord);
            }

        } else if (dataType.equals(KeyRequestResource.PASS_PHRASE_TYPE)) {
            unwrappedSecData = recoverSecurityData(keyRecord);

        } else if (dataType.equals(KeyRequestResource.ASYMMETRIC_KEY_TYPE)) {
            try {
                if (allowEncDecrypt_recovery == true) {
                    CMS.debug("Recover asymmetric key by decrypting as per allowEncDecrypt_recovery: true.");
                    unwrappedSecData = recoverSecurityData(keyRecord);

                } else {

                    byte[] publicKeyData = keyRecord.getPublicKeyData();
                    byte[] privateKeyData = keyRecord.getPrivateKeyData();

                    PublicKey publicKey = X509Key.parsePublicKey(new DerValue(publicKeyData));
                    privateKey = storageUnit.unwrap(
                            privateKeyData,
                            publicKey,
                            true,
                            keyRecord.getWrappingParams(storageUnit.getOldWrappingParams()));
                }

            } catch (Exception e) {
                throw new EBaseException("Cannot fetch the private key from the database.", e);
            }

        } else {
            throw new EBaseException("Invalid data type stored in the database.");
        }

        CryptoToken ct = transportUnit.getToken();

<<<<<<< HEAD
        WrappingParams wrapParams = new WrappingParams(
                SymmetricKey.DES3, null, KeyGenAlgorithm.DES3, 0,
                KeyWrapAlgorithm.RSA, EncryptionAlgorithm.DES3_CBC_PAD,
                KeyWrapAlgorithm.DES3_CBC_PAD);
=======
        String payloadEncryptOID = (String) params.get(IRequest.SECURITY_DATA_PL_ENCRYPTION_OID);
        String payloadWrapName = (String) params.get(IRequest.SECURITY_DATA_PL_WRAPPING_NAME);
        String transportKeyAlgo = transportUnit.getCertificate().getPublicKey().getAlgorithm();

        byte[] iv = generate_iv();
        String ivStr = Utils.base64encode(iv);

        WrappingParams wrapParams = null;
        if (payloadEncryptOID == null) {
            wrapParams = transportUnit.getOldWrappingParams();
            wrapParams.setPayloadEncryptionIV(new IVParameterSpec(iv));
            wrapParams.setPayloadWrappingIV(new IVParameterSpec(iv));
        } else {
            try {
                wrapParams = new WrappingParams(
                    payloadEncryptOID,
                    payloadWrapName,
                    transportKeyAlgo,
                    new IVParameterSpec(iv),
                    null);
            } catch (Exception e) {
                auditRecoveryRequestProcessed(auditSubjectID, ILogger.FAILURE, requestID, serialno.toString(),
                        "Cannot generate wrapping params");
                throw new EBaseException("Cannot generate wrapping params: " + e, e);
            }
        }
>>>>>>> 07135b59

        byte[] key_data = null;
        String pbeWrappedData = null;

        if (sessWrappedPassPhraseStr != null) {
            CMS.debug("SecurityDataProcessor.recover(): secure retrieved data with tranport passphrase");
            byte[] unwrappedPass = null;
            Password pass = null;

            try {
                unwrappedSess = transportUnit.unwrap_session_key(ct, wrappedSessKey,
                        SymmetricKey.Usage.DECRYPT, wrapParams);
<<<<<<< HEAD
                unwrappedPass = decryptWithSymmetricKey(ct, unwrappedSess, wrappedPassPhrase,
                        new IVParameterSpec(iv_in), wrapParams);
=======

                unwrappedPass = CryptoUtil.decryptUsingSymmetricKey(
                        ct,
                        wrapParams.getPayloadEncryptionIV(),
                        wrappedPassPhrase,
                        unwrappedSess,
                        wrapParams.getPayloadEncryptionAlgorithm());

>>>>>>> 07135b59
                String passStr = new String(unwrappedPass, "UTF-8");
                pass = new Password(passStr.toCharArray());
                passStr = null;

                if (dataType.equals(KeyRequestResource.SYMMETRIC_KEY_TYPE)) {

                    CMS.debug("SecurityDataProcessor.recover(): wrap or encrypt stored symmetric key with transport passphrase");
                    if (allowEncDecrypt_recovery == true) {
                        CMS.debug("SecurityDataProcessor.recover(): allowEncDecyypt_recovery: true, symmetric key:  create blob with unwrapped key.");
                        pbeWrappedData = createEncryptedContentInfo(ct, null, unwrappedSecData, null, pass);

                    } else {
                        pbeWrappedData = createEncryptedContentInfo(ct, symKey, null, null,
                                pass);
                    }

                } else if (dataType.equals(KeyRequestResource.PASS_PHRASE_TYPE)) {

                    CMS.debug("SecurityDataProcessor.recover(): encrypt stored passphrase with transport passphrase");
                    pbeWrappedData = createEncryptedContentInfo(ct, null, unwrappedSecData, null,
                            pass);

                } else if (dataType.equals(KeyRequestResource.ASYMMETRIC_KEY_TYPE)) {

                    if (allowEncDecrypt_recovery == true) {
                        CMS.debug("SecurityDataProcessor.recover(): allowEncDecyypt_recovery: true, asymmetric key:  create blob with unwrapped key.");
                        pbeWrappedData = createEncryptedContentInfo(ct, null, unwrappedSecData, null, pass);

                    } else {
                        CMS.debug("SecurityDataProcessor.recover(): wrap stored private key with transport passphrase");
                        pbeWrappedData = createEncryptedContentInfo(ct, null, null, privateKey,
                                pass);
                    }
                }

                params.put(IRequest.SECURITY_DATA_PASS_WRAPPED_DATA, pbeWrappedData);

            } catch (Exception e) {
                auditRecoveryRequestProcessed(auditSubjectID, ILogger.FAILURE, requestID, serialno.toString(),
                        "Cannot unwrap passphrase");
                throw new EBaseException("Cannot unwrap passphrase: " + e, e);

            } finally {
                if (pass != null) {
                    pass.clear();
                }

                if (unwrappedPass != null) {
                    java.util.Arrays.fill(unwrappedPass, (byte) 0);
                }
            }

        } else {
            CMS.debug("SecurityDataProcessor.recover(): secure retrieved data with session key");

            if (dataType.equals(KeyRequestResource.SYMMETRIC_KEY_TYPE)) {
                CMS.debug("SecurityDataProcessor.recover(): wrap or encrypt stored symmetric key with session key");
                try {
                    if (allowEncDecrypt_recovery == true) {
                        CMS.debug("SecurityDataProcessor.recover(): encrypt symmetric key with session key as per allowEncDecrypt_recovery: true.");
                        unwrappedSess = transportUnit.unwrap_session_key(ct, wrappedSessKey,
                                SymmetricKey.Usage.ENCRYPT, wrapParams);
<<<<<<< HEAD
                        key_data = encryptWithSymmetricKey(ct, unwrappedSess, unwrappedSecData,
                                new IVParameterSpec(iv), wrapParams);

                    } else {
                        unwrappedSess = transportUnit.unwrap_session_key(ct, wrappedSessKey,
                                SymmetricKey.Usage.WRAP, wrapParams);
                        key_data = wrapWithSymmetricKey(ct, unwrappedSess, symKey, new IVParameterSpec(iv), wrapParams);
=======
                        key_data = CryptoUtil.encryptUsingSymmetricKey(
                                ct,
                                unwrappedSess,
                                unwrappedSecData,
                                wrapParams.getPayloadEncryptionAlgorithm(),
                                wrapParams.getPayloadEncryptionIV());
                    } else {
                        unwrappedSess = transportUnit.unwrap_session_key(ct, wrappedSessKey,
                                SymmetricKey.Usage.WRAP, wrapParams);
                        key_data = CryptoUtil.wrapUsingSymmetricKey(
                                ct,
                                unwrappedSess,
                                symKey,
                                wrapParams.getPayloadWrappingIV(),
                                wrapParams.getPayloadWrapAlgorithm());
>>>>>>> 07135b59
                    }

                } catch (Exception e) {
                    auditRecoveryRequestProcessed(auditSubjectID, ILogger.FAILURE, requestID, serialno.toString(),
                            "Cannot wrap symmetric key");
                    throw new EBaseException("Cannot wrap symmetric key: " + e, e);
                }

            } else if (dataType.equals(KeyRequestResource.PASS_PHRASE_TYPE)) {
                CMS.debug("SecurityDataProcessor.recover(): encrypt stored passphrase with session key");
                try {
                    unwrappedSess = transportUnit.unwrap_session_key(ct, wrappedSessKey,
                            SymmetricKey.Usage.ENCRYPT, wrapParams);

<<<<<<< HEAD
                    key_data = encryptWithSymmetricKey(ct, unwrappedSess, unwrappedSecData,
                            new IVParameterSpec(iv), wrapParams);
=======
                    key_data = CryptoUtil.encryptUsingSymmetricKey(
                            ct,
                            unwrappedSess,
                            unwrappedSecData,
                            wrapParams.getPayloadEncryptionAlgorithm(),
                            wrapParams.getPayloadEncryptionIV());
>>>>>>> 07135b59
                } catch (Exception e) {
                    auditRecoveryRequestProcessed(auditSubjectID, ILogger.FAILURE, requestID,
                            serialno.toString(), "Cannot encrypt passphrase");
                    throw new EBaseException("Cannot encrypt passphrase: " + e, e);
                }

            } else if (dataType.equals(KeyRequestResource.ASYMMETRIC_KEY_TYPE)) {
                CMS.debug("SecurityDataProcessor.recover(): wrap or encrypt stored private key with session key");
                try {
                    if (allowEncDecrypt_recovery == true) {
                        CMS.debug("SecurityDataProcessor.recover(): encrypt symmetric key.");
                        unwrappedSess = transportUnit.unwrap_session_key(ct, wrappedSessKey,
                                SymmetricKey.Usage.ENCRYPT, wrapParams);
<<<<<<< HEAD
                        key_data = encryptWithSymmetricKey(ct, unwrappedSess, unwrappedSecData,
                                new IVParameterSpec(iv), wrapParams);
                    } else {
                        unwrappedSess = transportUnit.unwrap_session_key(ct, wrappedSessKey,
                                SymmetricKey.Usage.WRAP, wrapParams);
                        key_data = wrapWithSymmetricKey(ct, unwrappedSess, privateKey, new IVParameterSpec(iv), wrapParams);
=======

                        key_data = CryptoUtil.encryptUsingSymmetricKey(
                                ct,
                                unwrappedSess,
                                unwrappedSecData,
                                wrapParams.getPayloadEncryptionAlgorithm(),
                                wrapParams.getPayloadEncryptionIV());

                    } else {
                        unwrappedSess = transportUnit.unwrap_session_key(ct, wrappedSessKey,
                                SymmetricKey.Usage.WRAP, wrapParams);
                        key_data = CryptoUtil.wrapUsingSymmetricKey(
                                ct,
                                unwrappedSess,
                                privateKey,
                                wrapParams.getPayloadWrappingIV(),
                                wrapParams.getPayloadWrapAlgorithm());
>>>>>>> 07135b59
                    }

                } catch (Exception e) {
                    auditRecoveryRequestProcessed(auditSubjectID, ILogger.FAILURE, requestID, serialno.toString(),
                            "Cannot wrap private key");
                    throw new EBaseException("Cannot wrap private key: " + e, e);
                }
            }

            String wrappedKeyData = Utils.base64encode(key_data);
            params.put(IRequest.SECURITY_DATA_SESS_WRAPPED_DATA, wrappedKeyData);
            params.put(IRequest.SECURITY_DATA_IV_STRING_OUT, ivStr);
        }

        if(unwrappedSecData != null && unwrappedSecData.length > 0) {
            Arrays.fill(unwrappedSecData, (byte)0);
        }

        auditRecoveryRequestProcessed(auditSubjectID, ILogger.SUCCESS, requestID, serialno.toString(),
                "None");
        request.setExtData(IRequest.RESULT, IRequest.RES_SUCCESS);

        return false; //return true ? TODO
    }

<<<<<<< HEAD
    private byte[] decryptWithSymmetricKey(CryptoToken ct, SymmetricKey wrappingKey, byte[] data, IVParameterSpec iv,
            WrappingParams params) throws Exception {
        Cipher decryptor = ct.getCipherContext(params.getPayloadEncryptionAlgorithm());
        if (decryptor == null)
            throw new IOException("Failed to create decryptor");
        decryptor.initDecrypt(wrappingKey, iv);
        return decryptor.doFinal(data);
    }

    private byte[] wrapWithSymmetricKey(CryptoToken ct, SymmetricKey wrappingKey, SymmetricKey data,
            IVParameterSpec iv, WrappingParams params) throws Exception {
        KeyWrapper wrapper = ct.getKeyWrapper(params.getPayloadWrapAlgorithm());
        if (wrapper == null)
            throw new IOException("Failed to create key wrapper");
        wrapper.initWrap(wrappingKey, iv);
        return wrapper.wrap(data);
    }

    private byte[] wrapWithSymmetricKey(CryptoToken ct, SymmetricKey wrappingKey, PrivateKey data,
            IVParameterSpec iv, WrappingParams params) throws Exception {
        KeyWrapper wrapper = ct.getKeyWrapper(params.getPayloadWrapAlgorithm());
        if (wrapper == null)
            throw new IOException("Failed to create key wrapper");
        wrapper.initWrap(wrappingKey, iv);
        return wrapper.wrap(data);
    }

    private byte[] encryptWithSymmetricKey(CryptoToken ct, SymmetricKey wrappingKey, byte[] data, IVParameterSpec iv,
            WrappingParams params) throws Exception {
        Cipher encryptor = ct.getCipherContext(params.getPayloadEncryptionAlgorithm());

        if (encryptor == null)
            throw new IOException("Failed to create cipher");

        encryptor.initEncrypt(wrappingKey, iv);
        return encryptor.doFinal(data);
=======
    private byte[] generate_iv() {
        //TODO(alee) Fix this -- this will only work for DES3.  Needs to be based on algorithm.
        // Is there a function in JSS for this?  Also note that the iv generated  here is actually
        // used for both encryption and wrapping algorithms above.
        byte[] iv = new byte[8];
        byte iv_default[] = { 0x1, 0x1, 0x1, 0x1, 0x1, 0x1, 0x1, 0x1 };

        try {
            Random rnd = new Random();
            rnd.nextBytes(iv);
        } catch (Exception e) {
            iv = iv_default;
        }
        return iv;
>>>>>>> 07135b59
    }

    public SymmetricKey recoverSymKey(KeyRecord keyRecord)
            throws EBaseException {

        try {
            SymmetricKey symKey =
                    storageUnit.unwrap(
                            keyRecord.getPrivateKeyData(),
                            KeyRequestService.SYMKEY_TYPES.get(keyRecord.getAlgorithm()),
<<<<<<< HEAD
                            keyRecord.getKeySize());
=======
                            keyRecord.getKeySize(),
                            keyRecord.getWrappingParams(storageUnit.getOldWrappingParams()));
>>>>>>> 07135b59
            return symKey;
        } catch (Exception e) {
            throw new EKRAException(CMS.getUserMessage("CMS_KRA_RECOVERY_FAILED_1",
                    "recoverSymKey() " + e.toString()));
        }
    }

    public byte[] recoverSecurityData(KeyRecord keyRecord)
            throws EBaseException {
        try {
<<<<<<< HEAD
            return storageUnit.decryptInternalPrivate(keyRecord.getPrivateKeyData());
=======
            return storageUnit.decryptInternalPrivate(
                    keyRecord.getPrivateKeyData(),
                    keyRecord.getWrappingParams(storageUnit.getOldWrappingParams()));
>>>>>>> 07135b59
        } catch (Exception e) {
            CMS.debug("Failed to recover security data: " + e);
            throw new EKRAException(CMS.getUserMessage("CMS_KRA_RECOVERY_FAILED_1",
                    "recoverSecurityData() " + e.toString()));
        }
    }

    //ToDo: This might fit in JSS.
    private static EncryptedContentInfo
            createEncryptedContentInfoPBEOfKey(PBEAlgorithm keyGenAlg, Password password, byte[] salt,
                    int iterationCount,
                    KeyGenerator.CharToByteConverter charToByteConverter,
                    SymmetricKey symKey, PrivateKey privateKey, CryptoToken token)
                    throws Exception {

        if (keyGenAlg == null) {
            throw new NoSuchAlgorithmException("Key generation algorithm  is NULL");
        }
        PBEAlgorithm pbeAlg = keyGenAlg;

        KeyGenerator kg = token.getKeyGenerator(keyGenAlg);
        PBEKeyGenParams pbekgParams = new PBEKeyGenParams(
                password, salt, iterationCount);
        if (charToByteConverter != null) {
            kg.setCharToByteConverter(charToByteConverter);
        }
        kg.initialize(pbekgParams);
        SymmetricKey key = kg.generate();

        EncryptionAlgorithm encAlg = pbeAlg.getEncryptionAlg();
        AlgorithmParameterSpec params = null;
        if (encAlg.getParameterClass().equals(IVParameterSpec.class)) {
            params = new IVParameterSpec(kg.generatePBE_IV());
        } else if (encAlg.getParameterClass().equals(
                RC2ParameterSpec.class)) {
            params = new RC2ParameterSpec(key.getStrength(),
                                kg.generatePBE_IV());
        }

        byte[] encrypted = null;
        if (symKey != null) {
            encrypted = CryptoUtil.wrapUsingSymmetricKey(token, key, symKey, (IVParameterSpec) params,
                    KeyWrapAlgorithm.DES3_CBC_PAD);
        } else if (privateKey != null) {
            encrypted = CryptoUtil.wrapUsingSymmetricKey(token, key, privateKey, (IVParameterSpec) params,
                    KeyWrapAlgorithm.DES3_CBC_PAD);
        }
        if (encrypted == null) {
            //TODO - think about the exception to be thrown
        }
        PBEParameter pbeParam = new PBEParameter(salt, iterationCount);
        AlgorithmIdentifier encAlgID = new AlgorithmIdentifier(
                keyGenAlg.toOID(), pbeParam);

        EncryptedContentInfo encCI = new EncryptedContentInfo(
                ContentInfo.DATA,
                encAlgID,
                new OCTET_STRING(encrypted));

        return encCI;

    }

    private static String createEncryptedContentInfo(CryptoToken ct, SymmetricKey symKey, byte[] securityData, PrivateKey privateKey,
            Password password)
            throws EBaseException {

        EncryptedContentInfo cInfo = null;
        String retData = null;
        PBEAlgorithm keyGenAlg = PBEAlgorithm.PBE_SHA1_DES3_CBC;

        byte[] encoded = null;
        try {
            PasswordConverter passConverter = new
                    PasswordConverter();
            byte salt[] = { 0x01, 0x01, 0x01, 0x01 };
            if (symKey != null) {

                cInfo = createEncryptedContentInfoPBEOfKey(keyGenAlg, password, salt,
                        1,
                        passConverter,
                        symKey, null, ct);

            } else if (securityData != null) {

                cInfo = EncryptedContentInfo.createPBE(keyGenAlg, password, salt, 1, passConverter, securityData);
            } else if (privateKey != null) {
                cInfo = createEncryptedContentInfoPBEOfKey(keyGenAlg, password, salt,
                        1,
                        passConverter,
                        null, privateKey, ct);
            }

            if(cInfo == null) {
                throw new EBaseException("Can't create a PBE wrapped EncryptedContentInfo!");
            }

            ByteArrayOutputStream oStream = new ByteArrayOutputStream();
            cInfo.encode(oStream);
            encoded = oStream.toByteArray();
            retData = Utils.base64encode(encoded);

        } catch (Exception e) {
            throw new EBaseException("Can't create a PBE wrapped EncryptedContentInfo! " + e.toString());
        }

        return retData;
    }

    private void audit(String msg) {
        if (signedAuditLogger == null)
            return;

        signedAuditLogger.log(ILogger.EV_SIGNED_AUDIT,
                null,
                ILogger.S_SIGNED_AUDIT,
                ILogger.LL_SECURITY,
                msg);
    }

    private void auditRecoveryRequestProcessed(String subjectID, String status, RequestId requestID,
            String keyID, String reason) {
        String auditMessage = CMS.getLogMessage(
                LOGGING_SIGNED_AUDIT_SECURITY_DATA_RECOVERY_REQUEST_PROCESSED,
                subjectID,
                status,
                requestID.toString(),
                keyID,
                reason);
        audit(auditMessage);
    }

    private void auditArchivalRequestProcessed(String subjectID, String status, RequestId requestID, String clientKeyID,
            String keyID, String reason) {
        String auditMessage = CMS.getLogMessage(
                LOGGING_SIGNED_AUDIT_SECURITY_DATA_ARCHIVAL_REQUEST_PROCESSED,
                subjectID,
                status,
                requestID.toString(),
                clientKeyID,
                keyID != null ? keyID : "None",
                reason);
        audit(auditMessage);
    }
}<|MERGE_RESOLUTION|>--- conflicted
+++ resolved
@@ -172,12 +172,8 @@
                             wrappedSessionKey,
                             algStr,
                             sparams,
-<<<<<<< HEAD
-                            secdata);
-=======
                             secdata,
                             null);
->>>>>>> 07135b59
 
                 } catch (Exception e) {
                     throw new EBaseException("Can't decrypt symm key using allEncDecrypt_archival : true .");
@@ -213,12 +209,8 @@
                         wrappedSessionKey,
                         algStr,
                         sparams,
-<<<<<<< HEAD
-                        secdata);
-=======
                         secdata,
                         null);
->>>>>>> 07135b59
             } catch (Exception e) {
                 throw new EBaseException("Can't decrypt passphrase.", e);
             }
@@ -420,12 +412,6 @@
 
         CryptoToken ct = transportUnit.getToken();
 
-<<<<<<< HEAD
-        WrappingParams wrapParams = new WrappingParams(
-                SymmetricKey.DES3, null, KeyGenAlgorithm.DES3, 0,
-                KeyWrapAlgorithm.RSA, EncryptionAlgorithm.DES3_CBC_PAD,
-                KeyWrapAlgorithm.DES3_CBC_PAD);
-=======
         String payloadEncryptOID = (String) params.get(IRequest.SECURITY_DATA_PL_ENCRYPTION_OID);
         String payloadWrapName = (String) params.get(IRequest.SECURITY_DATA_PL_WRAPPING_NAME);
         String transportKeyAlgo = transportUnit.getCertificate().getPublicKey().getAlgorithm();
@@ -452,7 +438,6 @@
                 throw new EBaseException("Cannot generate wrapping params: " + e, e);
             }
         }
->>>>>>> 07135b59
 
         byte[] key_data = null;
         String pbeWrappedData = null;
@@ -465,10 +450,6 @@
             try {
                 unwrappedSess = transportUnit.unwrap_session_key(ct, wrappedSessKey,
                         SymmetricKey.Usage.DECRYPT, wrapParams);
-<<<<<<< HEAD
-                unwrappedPass = decryptWithSymmetricKey(ct, unwrappedSess, wrappedPassPhrase,
-                        new IVParameterSpec(iv_in), wrapParams);
-=======
 
                 unwrappedPass = CryptoUtil.decryptUsingSymmetricKey(
                         ct,
@@ -477,7 +458,6 @@
                         unwrappedSess,
                         wrapParams.getPayloadEncryptionAlgorithm());
 
->>>>>>> 07135b59
                 String passStr = new String(unwrappedPass, "UTF-8");
                 pass = new Password(passStr.toCharArray());
                 passStr = null;
@@ -540,15 +520,6 @@
                         CMS.debug("SecurityDataProcessor.recover(): encrypt symmetric key with session key as per allowEncDecrypt_recovery: true.");
                         unwrappedSess = transportUnit.unwrap_session_key(ct, wrappedSessKey,
                                 SymmetricKey.Usage.ENCRYPT, wrapParams);
-<<<<<<< HEAD
-                        key_data = encryptWithSymmetricKey(ct, unwrappedSess, unwrappedSecData,
-                                new IVParameterSpec(iv), wrapParams);
-
-                    } else {
-                        unwrappedSess = transportUnit.unwrap_session_key(ct, wrappedSessKey,
-                                SymmetricKey.Usage.WRAP, wrapParams);
-                        key_data = wrapWithSymmetricKey(ct, unwrappedSess, symKey, new IVParameterSpec(iv), wrapParams);
-=======
                         key_data = CryptoUtil.encryptUsingSymmetricKey(
                                 ct,
                                 unwrappedSess,
@@ -564,7 +535,6 @@
                                 symKey,
                                 wrapParams.getPayloadWrappingIV(),
                                 wrapParams.getPayloadWrapAlgorithm());
->>>>>>> 07135b59
                     }
 
                 } catch (Exception e) {
@@ -579,17 +549,12 @@
                     unwrappedSess = transportUnit.unwrap_session_key(ct, wrappedSessKey,
                             SymmetricKey.Usage.ENCRYPT, wrapParams);
 
-<<<<<<< HEAD
-                    key_data = encryptWithSymmetricKey(ct, unwrappedSess, unwrappedSecData,
-                            new IVParameterSpec(iv), wrapParams);
-=======
                     key_data = CryptoUtil.encryptUsingSymmetricKey(
                             ct,
                             unwrappedSess,
                             unwrappedSecData,
                             wrapParams.getPayloadEncryptionAlgorithm(),
                             wrapParams.getPayloadEncryptionIV());
->>>>>>> 07135b59
                 } catch (Exception e) {
                     auditRecoveryRequestProcessed(auditSubjectID, ILogger.FAILURE, requestID,
                             serialno.toString(), "Cannot encrypt passphrase");
@@ -603,14 +568,6 @@
                         CMS.debug("SecurityDataProcessor.recover(): encrypt symmetric key.");
                         unwrappedSess = transportUnit.unwrap_session_key(ct, wrappedSessKey,
                                 SymmetricKey.Usage.ENCRYPT, wrapParams);
-<<<<<<< HEAD
-                        key_data = encryptWithSymmetricKey(ct, unwrappedSess, unwrappedSecData,
-                                new IVParameterSpec(iv), wrapParams);
-                    } else {
-                        unwrappedSess = transportUnit.unwrap_session_key(ct, wrappedSessKey,
-                                SymmetricKey.Usage.WRAP, wrapParams);
-                        key_data = wrapWithSymmetricKey(ct, unwrappedSess, privateKey, new IVParameterSpec(iv), wrapParams);
-=======
 
                         key_data = CryptoUtil.encryptUsingSymmetricKey(
                                 ct,
@@ -628,7 +585,6 @@
                                 privateKey,
                                 wrapParams.getPayloadWrappingIV(),
                                 wrapParams.getPayloadWrapAlgorithm());
->>>>>>> 07135b59
                     }
 
                 } catch (Exception e) {
@@ -654,44 +610,6 @@
         return false; //return true ? TODO
     }
 
-<<<<<<< HEAD
-    private byte[] decryptWithSymmetricKey(CryptoToken ct, SymmetricKey wrappingKey, byte[] data, IVParameterSpec iv,
-            WrappingParams params) throws Exception {
-        Cipher decryptor = ct.getCipherContext(params.getPayloadEncryptionAlgorithm());
-        if (decryptor == null)
-            throw new IOException("Failed to create decryptor");
-        decryptor.initDecrypt(wrappingKey, iv);
-        return decryptor.doFinal(data);
-    }
-
-    private byte[] wrapWithSymmetricKey(CryptoToken ct, SymmetricKey wrappingKey, SymmetricKey data,
-            IVParameterSpec iv, WrappingParams params) throws Exception {
-        KeyWrapper wrapper = ct.getKeyWrapper(params.getPayloadWrapAlgorithm());
-        if (wrapper == null)
-            throw new IOException("Failed to create key wrapper");
-        wrapper.initWrap(wrappingKey, iv);
-        return wrapper.wrap(data);
-    }
-
-    private byte[] wrapWithSymmetricKey(CryptoToken ct, SymmetricKey wrappingKey, PrivateKey data,
-            IVParameterSpec iv, WrappingParams params) throws Exception {
-        KeyWrapper wrapper = ct.getKeyWrapper(params.getPayloadWrapAlgorithm());
-        if (wrapper == null)
-            throw new IOException("Failed to create key wrapper");
-        wrapper.initWrap(wrappingKey, iv);
-        return wrapper.wrap(data);
-    }
-
-    private byte[] encryptWithSymmetricKey(CryptoToken ct, SymmetricKey wrappingKey, byte[] data, IVParameterSpec iv,
-            WrappingParams params) throws Exception {
-        Cipher encryptor = ct.getCipherContext(params.getPayloadEncryptionAlgorithm());
-
-        if (encryptor == null)
-            throw new IOException("Failed to create cipher");
-
-        encryptor.initEncrypt(wrappingKey, iv);
-        return encryptor.doFinal(data);
-=======
     private byte[] generate_iv() {
         //TODO(alee) Fix this -- this will only work for DES3.  Needs to be based on algorithm.
         // Is there a function in JSS for this?  Also note that the iv generated  here is actually
@@ -706,7 +624,6 @@
             iv = iv_default;
         }
         return iv;
->>>>>>> 07135b59
     }
 
     public SymmetricKey recoverSymKey(KeyRecord keyRecord)
@@ -717,12 +634,8 @@
                     storageUnit.unwrap(
                             keyRecord.getPrivateKeyData(),
                             KeyRequestService.SYMKEY_TYPES.get(keyRecord.getAlgorithm()),
-<<<<<<< HEAD
-                            keyRecord.getKeySize());
-=======
                             keyRecord.getKeySize(),
                             keyRecord.getWrappingParams(storageUnit.getOldWrappingParams()));
->>>>>>> 07135b59
             return symKey;
         } catch (Exception e) {
             throw new EKRAException(CMS.getUserMessage("CMS_KRA_RECOVERY_FAILED_1",
@@ -733,13 +646,9 @@
     public byte[] recoverSecurityData(KeyRecord keyRecord)
             throws EBaseException {
         try {
-<<<<<<< HEAD
-            return storageUnit.decryptInternalPrivate(keyRecord.getPrivateKeyData());
-=======
             return storageUnit.decryptInternalPrivate(
                     keyRecord.getPrivateKeyData(),
                     keyRecord.getWrappingParams(storageUnit.getOldWrappingParams()));
->>>>>>> 07135b59
         } catch (Exception e) {
             CMS.debug("Failed to recover security data: " + e);
             throw new EKRAException(CMS.getUserMessage("CMS_KRA_RECOVERY_FAILED_1",
