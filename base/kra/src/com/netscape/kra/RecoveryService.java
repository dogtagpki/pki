// --- BEGIN COPYRIGHT BLOCK ---
// This program is free software; you can redistribute it and/or modify
// it under the terms of the GNU General Public License as published by
// the Free Software Foundation; version 2 of the License.
//
// This program is distributed in the hope that it will be useful,
// but WITHOUT ANY WARRANTY; without even the implied warranty of
// MERCHANTABILITY or FITNESS FOR A PARTICULAR PURPOSE.  See the
// GNU General Public License for more details.
//
// You should have received a copy of the GNU General Public License along
// with this program; if not, write to the Free Software Foundation, Inc.,
// 51 Franklin Street, Fifth Floor, Boston, MA 02110-1301 USA.
//
// (C) 2007 Red Hat, Inc.
// All rights reserved.
// --- END COPYRIGHT BLOCK ---
package com.netscape.kra;

import java.io.ByteArrayOutputStream;
import java.io.CharConversionException;
import java.math.BigInteger;
import java.security.MessageDigest;
import java.security.NoSuchAlgorithmException;
import java.security.PublicKey;
import java.security.SecureRandom;
import java.security.cert.CertificateEncodingException;
import java.security.cert.X509Certificate;
import java.util.Hashtable;
import java.util.Random;

import org.mozilla.jss.CryptoManager;
import org.mozilla.jss.asn1.ASN1Util;
import org.mozilla.jss.asn1.ASN1Value;
import org.mozilla.jss.asn1.BMPString;
import org.mozilla.jss.asn1.OCTET_STRING;
import org.mozilla.jss.asn1.SEQUENCE;
import org.mozilla.jss.asn1.SET;
import org.mozilla.jss.crypto.CryptoToken;
import org.mozilla.jss.crypto.PBEAlgorithm;
import org.mozilla.jss.crypto.PrivateKey;
import org.mozilla.jss.pkcs12.AuthenticatedSafes;
import org.mozilla.jss.pkcs12.CertBag;
import org.mozilla.jss.pkcs12.PFX;
import org.mozilla.jss.pkcs12.PasswordConverter;
import org.mozilla.jss.pkcs12.SafeBag;
import org.mozilla.jss.pkix.primitive.EncryptedPrivateKeyInfo;
import org.mozilla.jss.pkix.primitive.PrivateKeyInfo;

import com.netscape.certsrv.apps.CMS;
import com.netscape.certsrv.authentication.AuthToken;
import com.netscape.certsrv.base.EBaseException;
import com.netscape.certsrv.base.IConfigStore;
import com.netscape.certsrv.base.SessionContext;
import com.netscape.certsrv.dbs.keydb.IKeyRepository;
import com.netscape.certsrv.kra.EKRAException;
import com.netscape.certsrv.kra.IKeyRecoveryAuthority;
import com.netscape.certsrv.logging.AuditFormat;
import com.netscape.certsrv.logging.ILogger;
import com.netscape.certsrv.request.IRequest;
import com.netscape.certsrv.request.IService;
import com.netscape.certsrv.security.Credential;
import com.netscape.certsrv.security.IStorageKeyUnit;
import com.netscape.certsrv.util.IStatsSubsystem;
import com.netscape.cmscore.dbs.KeyRecord;
import com.netscape.cmscore.util.Debug;
import com.netscape.cmsutil.crypto.CryptoUtil;

import netscape.security.util.BigInt;
import netscape.security.util.DerInputStream;
import netscape.security.util.DerValue;
import netscape.security.x509.X509CertImpl;
import netscape.security.x509.X509Key;

/**
 * A class represents recovery request processor. There
 * are 2 types of recovery modes: (1) administrator or
 * (2) end-entity.
 * <P>
 * Administrator recovery will create a PKCS12 file where stores the certificate and the recovered key.
 * <P>
 * End Entity recovery will send RA or CA a response where stores the recovered key.
 *
 * @author thomask (original)
 * @author cfu (non-RSA keys; private keys secure handling);
 * @version $Revision$, $Date$
 */
public class RecoveryService implements IService {

    public static final String ATTR_NICKNAME = "nickname";
    public static final String ATTR_OWNER_NAME = "ownerName";
    public static final String ATTR_SERIALNO = "serialNumber";
    public static final String ATTR_PUBLIC_KEY_DATA = "publicKeyData";
    public static final String ATTR_PRIVATE_KEY_DATA = "privateKeyData";
    public static final String ATTR_TRANSPORT_CERT = "transportCert";
    public static final String ATTR_TRANSPORT_PWD = "transportPwd";
    public static final String ATTR_SIGNING_CERT = "signingCert";
    public static final String ATTR_PKCS12 = "pkcs12";
    public static final String ATTR_ENCRYPTION_CERTS =
            "encryptionCerts";
    public static final String ATTR_AGENT_CREDENTIALS =
            "agentCredentials";
    // same as encryption certs
    public static final String ATTR_USER_CERT = "cert";
    public static final String ATTR_DELIVERY = "delivery";

    private IKeyRecoveryAuthority mKRA = null;
    private IKeyRepository mStorage = null;
    private IStorageKeyUnit mStorageUnit = null;

    /**
     * Constructs request processor.
     */
    public RecoveryService(IKeyRecoveryAuthority kra) {
        mKRA = kra;
        mStorage = mKRA.getKeyRepository();
        mStorageUnit = mKRA.getStorageKeyUnit();
    }

    /**
     * Processes a recovery request. Based on the recovery mode
     * (either Administrator or End-Entity), the method reads
     * the key record from the database, and tried to recover the
     * key with the storage key unit.
     *
     * @param request recovery request
     * @return operation success or not
     * @exception EBaseException failed to serve
     */
    public boolean serviceRequest(IRequest request) throws EBaseException {

        CryptoManager cm = null;
        IConfigStore config = null;
        String tokName = "";
        CryptoToken ct = null;
        Boolean allowEncDecrypt_recovery = false;

        try {
            cm = CryptoManager.getInstance();
            config = CMS.getConfigStore();
            tokName = config.getString("kra.storageUnit.hardware", CryptoUtil.INTERNAL_TOKEN_NAME);
            CMS.debug("RecoveryService: serviceRequest: token: " + tokName);
            ct = CryptoUtil.getCryptoToken(tokName);

            allowEncDecrypt_recovery = config.getBoolean("kra.allowEncDecrypt.recovery", false);
        } catch (Exception e) {
            CMS.debug("RecoveryService exception: use internal token :"
                    + e.toString());
            ct = cm.getInternalCryptoToken();
        }
        if (ct == null) {
            throw new EBaseException(CMS.getUserMessage("CMS_BASE_CERT_ERROR" + "cannot get crypto token"));
        }

        IStatsSubsystem statsSub = (IStatsSubsystem) CMS.getSubsystem("stats");
        if (statsSub != null) {
            statsSub.startTiming("recovery", true /* main action */);
        }

        if (Debug.ON)
            Debug.trace("KRA services recovery request");
        mKRA.log(ILogger.LL_INFO, "KRA services recovery request");

        // byte publicKey[] = (byte[])request.get(ATTR_PUBLIC_KEY_DATA);
        // X500Name owner = (X500Name)request.get(ATTR_OWNER_NAME);

        Hashtable<String, Object> params = mKRA.getVolatileRequest(
                request.getRequestId());

        if (params == null) {
            // possibly we are in recovery mode
            return true;
        }

        // retrieve based on serial no
        BigInteger serialno = request.getExtDataInBigInteger(ATTR_SERIALNO);

        mKRA.log(ILogger.LL_INFO, "KRA reading key record");
        if (statsSub != null) {
            statsSub.startTiming("get_key");
        }
        KeyRecord keyRecord = (KeyRecord) mStorage.readKeyRecord(serialno);
        if (statsSub != null) {
            statsSub.endTiming("get_key");
        }

        // see if the certificate matches the key
        byte pubData[] = keyRecord.getPublicKeyData();
        X509Certificate x509cert =
                request.getExtDataInCert(ATTR_USER_CERT);
        if (x509cert == null) {
            throw new EKRAException(CMS.getUserMessage("CMS_KRA_INVALID_KEYRECORD"));
        }
        byte inputPubData[] = x509cert.getPublicKey().getEncoded();

        if (inputPubData.length != pubData.length) {
            mKRA.log(ILogger.LL_FAILURE, CMS.getLogMessage("CMSCORE_KRA_PUBLIC_KEY_LEN"));
            throw new EKRAException(
                    CMS.getUserMessage("CMS_KRA_PUBLIC_KEY_NOT_MATCHED"));
        }
        for (int i = 0; i < pubData.length; i++) {
            if (pubData[i] != inputPubData[i]) {
                mKRA.log(ILogger.LL_FAILURE, CMS.getLogMessage("CMSCORE_KRA_PUBLIC_KEY_LEN"));
                throw new EKRAException(
                        CMS.getUserMessage("CMS_KRA_PUBLIC_KEY_NOT_MATCHED"));
            }
        }

        boolean isRSA = true;
        String keyAlg = x509cert.getPublicKey().getAlgorithm();
        if (keyAlg != null) {
            CMS.debug("RecoveryService: publicKey alg =" + keyAlg);
            if (!keyAlg.equals("RSA"))
                isRSA = false;
        }

        // Unwrap the archived private key
        byte privateKeyData[] = null;
        X509Certificate transportCert =
                request.getExtDataInCert(ATTR_TRANSPORT_CERT);

        if (transportCert == null) {
            if (statsSub != null) {
                statsSub.startTiming("recover_key");
            }

            PrivateKey privKey = null;
            if (allowEncDecrypt_recovery == true) {
                privateKeyData = recoverKey(params, keyRecord);
            } else {
                privKey = recoverKey(params, keyRecord, isRSA);
            }
            if (statsSub != null) {
                statsSub.endTiming("recover_key");
            }

            if ((isRSA == true) && (allowEncDecrypt_recovery == true)) {
                if (statsSub != null) {
                    statsSub.startTiming("verify_key");
                }
                // verifyKeyPair() is RSA-centric
                if (verifyKeyPair(pubData, privateKeyData) == false) {
                    mKRA.log(ILogger.LL_FAILURE,
                            CMS.getLogMessage("CMSCORE_KRA_PUBLIC_NOT_FOUND"));
                    throw new EKRAException(
                            CMS.getUserMessage("CMS_KRA_INVALID_PUBLIC_KEY"));
                }
                if (statsSub != null) {
                    statsSub.endTiming("verify_key");
                }
            }

            if (statsSub != null) {
                statsSub.startTiming("create_p12");
            }
            if (allowEncDecrypt_recovery == true) {
                createPFX(request, params, privateKeyData);
            } else {
                createPFX(request, params, privKey, ct);
            }
            if (statsSub != null) {
                statsSub.endTiming("create_p12");
            }
        } else {

            if (CMS.getConfigStore().getBoolean("kra.keySplitting")) {
                Credential creds[] = (Credential[])
                        params.get(ATTR_AGENT_CREDENTIALS);
                mKRA.getStorageKeyUnit().login(creds);
            }
            if (statsSub != null) {
                statsSub.startTiming("unwrap_key");
            }

            try {
                mKRA.getStorageKeyUnit().unwrap(
<<<<<<< HEAD
                        keyRecord.getPrivateKeyData(), null);
=======
                        keyRecord.getPrivateKeyData(),
                        null,
                        false,
                        keyRecord.getWrappingParams(mKRA.getStorageKeyUnit().getOldWrappingParams()));
>>>>>>> 07135b59
            } catch (Exception e) {
                throw new EBaseException("Failed to unwrap private key", e);
            }

            if (statsSub != null) {
                statsSub.endTiming("unwrap_key");
            }

            if (CMS.getConfigStore().getBoolean("kra.keySplitting")) {
                mKRA.getStorageKeyUnit().logout();
            }
        }
        mKRA.log(ILogger.LL_INFO, "key " +
                serialno.toString() +
                " recovered");

        // for audit log
        String authMgr = AuditFormat.NOAUTH;
        String initiative = AuditFormat.FROMUSER;
        SessionContext sContext = SessionContext.getContext();

        if (sContext != null) {
            String agentId =
                    (String) sContext.get(SessionContext.USER_ID);

            initiative = AuditFormat.FROMAGENT + " agentID: " + agentId;
            AuthToken authToken = (AuthToken) sContext.get(SessionContext.AUTH_TOKEN);

            if (authToken != null) {
                authMgr =
                        authToken.getInString(AuthToken.TOKEN_AUTHMGR_INST_NAME);
            }
        }
        CMS.getLogger().log(ILogger.EV_AUDIT,
                ILogger.S_KRA,
                AuditFormat.LEVEL,
                AuditFormat.FORMAT,
                new Object[] {
                        IRequest.KEYRECOVERY_REQUEST,
                        request.getRequestId(),
                        initiative,
                        authMgr,
                        "completed",
                        ((X509CertImpl) x509cert).getSubjectDN(),
                        "serial number: 0x" + serialno.toString(16) }
                );

        if (statsSub != null) {
            statsSub.endTiming("recovery");
        }

        return true;
    }

    /*
     * verifyKeyPair()- RSA-centric key verification
     */
    public boolean verifyKeyPair(byte publicKeyData[], byte privateKeyData[]) {
        try {
            DerValue publicKeyVal = new DerValue(publicKeyData);
            DerInputStream publicKeyIn = publicKeyVal.data;
            publicKeyIn.getSequence(0);
            DerValue publicKeyDer = new DerValue(publicKeyIn.getBitString());
            DerInputStream publicKeyDerIn = publicKeyDer.data;
            BigInt publicKeyModulus = publicKeyDerIn.getInteger();
            BigInt publicKeyExponent = publicKeyDerIn.getInteger();

            DerValue privateKeyVal = new DerValue(privateKeyData);
            if (privateKeyVal.tag != DerValue.tag_Sequence)
                return false;
            DerInputStream privateKeyIn = privateKeyVal.data;
            privateKeyIn.getInteger();
            privateKeyIn.getSequence(0);
            DerValue privateKeyDer = new DerValue(privateKeyIn.getOctetString());
            DerInputStream privateKeyDerIn = privateKeyDer.data;

            @SuppressWarnings("unused")
            BigInt privateKeyVersion = privateKeyDerIn.getInteger();
            BigInt privateKeyModulus = privateKeyDerIn.getInteger();
            BigInt privateKeyExponent = privateKeyDerIn.getInteger();

            if (!publicKeyModulus.equals(privateKeyModulus)) {
                CMS.debug("verifyKeyPair modulus mismatch publicKeyModulus="
                        + publicKeyModulus + " privateKeyModulus=" + privateKeyModulus);
                return false;
            }

            if (!publicKeyExponent.equals(privateKeyExponent)) {
                CMS.debug("verifyKeyPair exponent mismatch publicKeyExponent="
                        + publicKeyExponent + " privateKeyExponent=" + privateKeyExponent);
                return false;
            }

            return true;
        } catch (Exception e) {
            CMS.debug("verifyKeyPair error " + e);
            return false;
        }
    }

    /**
     * Recovers key. (using unwrapping/wrapping on token)
     * - used when allowEncDecrypt_recovery is false
     */
    public synchronized PrivateKey recoverKey(Hashtable<String, Object> request, KeyRecord keyRecord, boolean isRSA)
            throws EBaseException {

        CMS.debug("RecoverService: recoverKey: key to recover is RSA? "+
            isRSA);

        try {
            if (CMS.getConfigStore().getBoolean("kra.keySplitting")) {
                Credential creds[] = (Credential[])
                        request.get(ATTR_AGENT_CREDENTIALS);

                mStorageUnit.login(creds);
            }

            PublicKey pubkey = null;
            try {
                pubkey = X509Key.parsePublicKey(new DerValue(keyRecord.getPublicKeyData()));
            } catch (Exception e) {
                CMS.debug("RecoverService: after parsePublicKey:" + e.toString());
                throw new EKRAException(CMS.getUserMessage("CMS_KRA_RECOVERY_FAILED_1", "public key parsing failure"));
            }
<<<<<<< HEAD
            byte iv[] = { 0x1, 0x1, 0x1, 0x1, 0x1, 0x1, 0x1, 0x1 };
            PrivateKey privKey = null;
            try {
                privKey = mStorageUnit.unwrap(
                        session,
                        keyRecord.getAlgorithm(),
                        iv,
                        pri,
                        pubkey);

=======

            PrivateKey privKey = null;
            try {
                privKey = mStorageUnit.unwrap(
                        keyRecord.getPrivateKeyData(),
                        pubkey,
                        false,
                        keyRecord.getWrappingParams(mKRA.getStorageKeyUnit().getOldWrappingParams()));
>>>>>>> 07135b59
            } catch (Exception e) {
                mKRA.log(ILogger.LL_FAILURE, CMS.getLogMessage("CMSCORE_KRA_PRIVATE_KEY_NOT_FOUND"));
                throw new EKRAException(CMS.getUserMessage("CMS_KRA_RECOVERY_FAILED_1",
                        "private key unwrapping failure"), e);
            }
            if (CMS.getConfigStore().getBoolean("kra.keySplitting")) {
                mStorageUnit.logout();
            }
            return privKey;
        } catch (Exception e) {
            CMS.debug("RecoverService: recoverKey() failed with allowEncDecrypt_recovery=false:" + e.toString());
            throw new EKRAException(CMS.getUserMessage("CMS_KRA_RECOVERY_FAILED_1",
                    "recoverKey() failed with allowEncDecrypt_recovery=false:" + e.toString()));
        }
    }

    /**
     * Creates a PFX (PKCS12) file. (the unwrapping/wrapping way)
     * - used when allowEncDecrypt_recovery is false
     *
     * @param request CRMF recovery request
     * @param priKey private key handle
     * @exception EBaseException failed to create P12 file
     */
    public void createPFX(IRequest request, Hashtable<String, Object> params,
            PrivateKey priKey, CryptoToken ct) throws EBaseException {
        CMS.debug("RecoverService: createPFX() allowEncDecrypt_recovery=false");
        try {
            // create p12
            X509Certificate x509cert =
                    request.getExtDataInCert(ATTR_USER_CERT);
            if (x509cert == null) {
                throw new EKRAException(CMS.getUserMessage("CMS_KRA_PKCS12_FAILED_1","Missing Certificate"));
            }
            String pwd = (String) params.get(ATTR_TRANSPORT_PWD);

            // add certificate
            mKRA.log(ILogger.LL_INFO, "KRA adds certificate to P12");
            CMS.debug("RecoverService: createPFX() adds certificate to P12");
            SEQUENCE encSafeContents = new SEQUENCE();
            ASN1Value cert = new OCTET_STRING(x509cert.getEncoded());
            String nickname = request.getExtDataInString(ATTR_NICKNAME);

            if (nickname == null) {
                nickname = x509cert.getSubjectDN().toString();
            }
            byte localKeyId[] = createLocalKeyId(x509cert);
            SET certAttrs = createBagAttrs(
                    nickname, localKeyId);
            // attributes: user friendly name, Local Key ID
            SafeBag certBag = new SafeBag(SafeBag.CERT_BAG,
                    new CertBag(CertBag.X509_CERT_TYPE, cert),
                    certAttrs);

            encSafeContents.addElement(certBag);

            // add key
            mKRA.log(ILogger.LL_INFO, "KRA adds key to P12");
            CMS.debug("RecoverService: createPFX() adds key to P12");
            org.mozilla.jss.util.Password pass = new
                    org.mozilla.jss.util.Password(
                            pwd.toCharArray());

            SEQUENCE safeContents = new SEQUENCE();
            PasswordConverter passConverter = new
                    PasswordConverter();
            Random ran = new SecureRandom();
            byte[] salt = new byte[20];
            ran.nextBytes(salt);

            ASN1Value key = EncryptedPrivateKeyInfo.createPBE(
                    PBEAlgorithm.PBE_SHA1_DES3_CBC,
                    pass, salt, 1, passConverter, priKey, ct);
            CMS.debug("RecoverService: createPFX() EncryptedPrivateKeyInfo.createPBE() returned");
            if (key == null) {
                CMS.debug("RecoverService: createPFX() key null");
                throw new EBaseException("EncryptedPrivateKeyInfo.createPBE() failed");
            } else {
                CMS.debug("RecoverService: createPFX() key not null");
            }

            SET keyAttrs = createBagAttrs(
                    x509cert.getSubjectDN().toString(),
                    localKeyId);

            SafeBag keyBag = new SafeBag(
                    SafeBag.PKCS8_SHROUDED_KEY_BAG, key,
                    keyAttrs); // ??

            safeContents.addElement(keyBag);

            // build contents
            AuthenticatedSafes authSafes = new
                    AuthenticatedSafes();

            authSafes.addSafeContents(
                    safeContents
                    );
            authSafes.addSafeContents(
                    encSafeContents
                    );

            //			authSafes.addEncryptedSafeContents(
            //				authSafes.DEFAULT_KEY_GEN_ALG,
            //				pass, null, 1,
            //				encSafeContents);
            PFX pfx = new PFX(authSafes);

            pfx.computeMacData(pass, null, 5); // ??
            ByteArrayOutputStream fos = new
                    ByteArrayOutputStream();

            pfx.encode(fos);
            pass.clear();

            // put final PKCS12 into volatile request
            params.put(ATTR_PKCS12, fos.toByteArray());
            CMS.debug("RecoverService: createPFX() completed.");
        } catch (Exception e) {
            mKRA.log(ILogger.LL_FAILURE, CMS.getLogMessage("CMSCORE_KRA_CONSTRUCT_P12", e.toString()));
            CMS.debug("RecoverService: createPFX() exception caught:"+
                e.toString());
            throw new EKRAException(CMS.getUserMessage("CMS_KRA_PKCS12_FAILED_1", e.toString()));
        }

        // update request
        mKRA.getRequestQueue().updateRequest(request);
    }

    /**
     * Recovers key.
     * - used when allowEncDecrypt_recovery is true
     */
    public synchronized byte[] recoverKey(Hashtable<String, Object> request, KeyRecord keyRecord)
            throws EBaseException {
        if (CMS.getConfigStore().getBoolean("kra.keySplitting")) {
            Credential creds[] = (Credential[])
                    request.get(ATTR_AGENT_CREDENTIALS);

            mStorageUnit.login(creds);
        }
        mKRA.log(ILogger.LL_INFO, "KRA decrypts internal private");

        try {
<<<<<<< HEAD
             byte[] privateKeyData = mStorageUnit.decryptInternalPrivate(keyRecord.getPrivateKeyData());
=======
             byte[] privateKeyData = mStorageUnit.decryptInternalPrivate(
                     keyRecord.getPrivateKeyData(),
                     keyRecord.getWrappingParams(mKRA.getStorageKeyUnit().getOldWrappingParams()));
>>>>>>> 07135b59

             if (CMS.getConfigStore().getBoolean("kra.keySplitting")) {
                 mStorageUnit.logout();
             }

             return privateKeyData;
        } catch (Exception e) {
            mKRA.log(ILogger.LL_FAILURE, CMS.getLogMessage("CMSCORE_KRA_PRIVATE_KEY_NOT_FOUND"));
            throw new EKRAException(CMS.getUserMessage("CMS_KRA_RECOVERY_FAILED_1", "no private key"));
        }
    }

    /**
     * Creates a PFX (PKCS12) file.
     * - used when allowEncDecrypt_recovery is true
     *
     * @param request CRMF recovery request
     * @param priData decrypted private key (PrivateKeyInfo)
     * @exception EBaseException failed to create P12 file
     */
    public void createPFX(IRequest request, Hashtable<String, Object> params,
            byte priData[]) throws EBaseException {
        CMS.debug("RecoverService: createPFX() allowEncDecrypt_recovery=true");
        try {
            // create p12
            X509Certificate x509cert =
                    request.getExtDataInCert(ATTR_USER_CERT);
            if (x509cert == null) {
                throw new EKRAException(CMS.getUserMessage("CMS_KRA_PKCS12_FAILED_1","Missing Certificate"));
            }
            String pwd = (String) params.get(ATTR_TRANSPORT_PWD);

            // add certificate
            mKRA.log(ILogger.LL_INFO, "KRA adds certificate to P12");
            SEQUENCE encSafeContents = new SEQUENCE();
            ASN1Value cert = new OCTET_STRING(x509cert.getEncoded());
            String nickname = request.getExtDataInString(ATTR_NICKNAME);

            if (nickname == null) {
                nickname = x509cert.getSubjectDN().toString();
            }
            byte localKeyId[] = createLocalKeyId(x509cert);
            SET certAttrs = createBagAttrs(
                    nickname, localKeyId);
            // attributes: user friendly name, Local Key ID
            SafeBag certBag = new SafeBag(SafeBag.CERT_BAG,
                    new CertBag(CertBag.X509_CERT_TYPE, cert),
                    certAttrs);

            encSafeContents.addElement(certBag);

            // add key
            mKRA.log(ILogger.LL_INFO, "KRA adds key to P12");
            org.mozilla.jss.util.Password pass = new
                    org.mozilla.jss.util.Password(
                            pwd.toCharArray());

            SEQUENCE safeContents = new SEQUENCE();
            PasswordConverter passConverter = new
                    PasswordConverter();
            byte salt[] = { 0x01, 0x01, 0x01, 0x01 };
            PrivateKeyInfo pki = (PrivateKeyInfo)
                    ASN1Util.decode(PrivateKeyInfo.getTemplate(),
                            priData);
            ASN1Value key = EncryptedPrivateKeyInfo.createPBE(
                    PBEAlgorithm.PBE_SHA1_DES3_CBC,
                    pass, salt, 1, passConverter, pki);
            SET keyAttrs = createBagAttrs(
                    x509cert.getSubjectDN().toString(),
                    localKeyId);
            SafeBag keyBag = new SafeBag(
                    SafeBag.PKCS8_SHROUDED_KEY_BAG, key,
                    keyAttrs); // ??

            safeContents.addElement(keyBag);

            // build contents
            AuthenticatedSafes authSafes = new
                    AuthenticatedSafes();

            authSafes.addSafeContents(
                    safeContents
                    );
            authSafes.addSafeContents(
                    encSafeContents
                    );

            //			authSafes.addEncryptedSafeContents(
            //				authSafes.DEFAULT_KEY_GEN_ALG,
            //				pass, null, 1,
            //				encSafeContents);
            PFX pfx = new PFX(authSafes);

            pfx.computeMacData(pass, null, 5); // ??
            ByteArrayOutputStream fos = new
                    ByteArrayOutputStream();

            pfx.encode(fos);
            pass.clear();

            // put final PKCS12 into volatile request
            params.put(ATTR_PKCS12, fos.toByteArray());
        } catch (Exception e) {
            mKRA.log(ILogger.LL_FAILURE, CMS.getLogMessage("CMSCORE_KRA_CONSTRUCT_P12", e.toString()));
            throw new EKRAException(CMS.getUserMessage("CMS_KRA_PKCS12_FAILED_1", e.toString()));
        }

        // update request
        mKRA.getRequestQueue().updateRequest(request);
    }

    /**
     * Creates local key identifier.
     */
    public byte[] createLocalKeyId(X509Certificate cert)
            throws EBaseException {
        try {
            // SHA1 hash of the X509Cert der encoding
            byte certDer[] = cert.getEncoded();

            // XXX - should use JSS
            MessageDigest md = MessageDigest.getInstance("SHA");

            md.update(certDer);
            return md.digest();
        } catch (CertificateEncodingException e) {
            mKRA.log(ILogger.LL_FAILURE,
                    CMS.getLogMessage("CMSCORE_KRA_CREAT_KEY_ID", e.toString()));
            throw new EKRAException(CMS.getUserMessage("CMS_KRA_KEYID_FAILED_1", e.toString()));
        } catch (NoSuchAlgorithmException e) {
            mKRA.log(ILogger.LL_FAILURE,
                    CMS.getLogMessage("CMSCORE_KRA_CREAT_KEY_ID", e.toString()));
            throw new EKRAException(CMS.getUserMessage("CMS_KRA_KEYID_FAILED_1", e.toString()));
        }
    }

    /**
     * Creates bag attributes.
     */
    public SET createBagAttrs(String nickName, byte localKeyId[])
            throws EBaseException {
        try {
            SET attrs = new SET();
            SEQUENCE nickNameAttr = new SEQUENCE();

            nickNameAttr.addElement(SafeBag.FRIENDLY_NAME);
            SET nickNameSet = new SET();

            nickNameSet.addElement(new BMPString(nickName));
            nickNameAttr.addElement(nickNameSet);
            attrs.addElement(nickNameAttr);
            SEQUENCE localKeyAttr = new SEQUENCE();

            localKeyAttr.addElement(SafeBag.LOCAL_KEY_ID);
            SET localKeySet = new SET();

            localKeySet.addElement(new OCTET_STRING(localKeyId));
            localKeyAttr.addElement(localKeySet);
            attrs.addElement(localKeyAttr);
            return attrs;
        } catch (CharConversionException e) {
            mKRA.log(ILogger.LL_FAILURE,
                    CMS.getLogMessage("CMSCORE_KRA_CREAT_KEY_BAG", e.toString()));
            throw new EKRAException(CMS.getUserMessage("CMS_KRA_KEYBAG_FAILED_1", e.toString()));
        }
    }
}<|MERGE_RESOLUTION|>--- conflicted
+++ resolved
@@ -274,14 +274,10 @@
 
             try {
                 mKRA.getStorageKeyUnit().unwrap(
-<<<<<<< HEAD
-                        keyRecord.getPrivateKeyData(), null);
-=======
                         keyRecord.getPrivateKeyData(),
                         null,
                         false,
                         keyRecord.getWrappingParams(mKRA.getStorageKeyUnit().getOldWrappingParams()));
->>>>>>> 07135b59
             } catch (Exception e) {
                 throw new EBaseException("Failed to unwrap private key", e);
             }
@@ -407,18 +403,6 @@
                 CMS.debug("RecoverService: after parsePublicKey:" + e.toString());
                 throw new EKRAException(CMS.getUserMessage("CMS_KRA_RECOVERY_FAILED_1", "public key parsing failure"));
             }
-<<<<<<< HEAD
-            byte iv[] = { 0x1, 0x1, 0x1, 0x1, 0x1, 0x1, 0x1, 0x1 };
-            PrivateKey privKey = null;
-            try {
-                privKey = mStorageUnit.unwrap(
-                        session,
-                        keyRecord.getAlgorithm(),
-                        iv,
-                        pri,
-                        pubkey);
-
-=======
 
             PrivateKey privKey = null;
             try {
@@ -427,7 +411,6 @@
                         pubkey,
                         false,
                         keyRecord.getWrappingParams(mKRA.getStorageKeyUnit().getOldWrappingParams()));
->>>>>>> 07135b59
             } catch (Exception e) {
                 mKRA.log(ILogger.LL_FAILURE, CMS.getLogMessage("CMSCORE_KRA_PRIVATE_KEY_NOT_FOUND"));
                 throw new EKRAException(CMS.getUserMessage("CMS_KRA_RECOVERY_FAILED_1",
@@ -572,13 +555,9 @@
         mKRA.log(ILogger.LL_INFO, "KRA decrypts internal private");
 
         try {
-<<<<<<< HEAD
-             byte[] privateKeyData = mStorageUnit.decryptInternalPrivate(keyRecord.getPrivateKeyData());
-=======
              byte[] privateKeyData = mStorageUnit.decryptInternalPrivate(
                      keyRecord.getPrivateKeyData(),
                      keyRecord.getWrappingParams(mKRA.getStorageKeyUnit().getOldWrappingParams()));
->>>>>>> 07135b59
 
              if (CMS.getConfigStore().getBoolean("kra.keySplitting")) {
                  mStorageUnit.logout();
