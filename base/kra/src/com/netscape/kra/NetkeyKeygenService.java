// --- BEGIN COPYRIGHT BLOCK ---
// This program is free software; you can redistribute it and/or modify
// it under the terms of the GNU General Public License as published by
// the Free Software Foundation; version 2 of the License.
//
// This program is distributed in the hope that it will be useful,
// but WITHOUT ANY WARRANTY; without even the implied warranty of
// MERCHANTABILITY or FITNESS FOR A PARTICULAR PURPOSE.  See the
// GNU General Public License for more details.
//
// You should have received a copy of the GNU General Public License along
// with this program; if not, write to the Free Software Foundation, Inc.,
// 51 Franklin Street, Fifth Floor, Boston, MA 02110-1301 USA.
//
// (C) 2007 Red Hat, Inc.
// All rights reserved.
// --- END COPYRIGHT BLOCK ---
package com.netscape.kra;

import java.io.ByteArrayInputStream;
import java.io.ByteArrayOutputStream;
import java.io.FilterOutputStream;
import java.io.IOException;
import java.io.PrintStream;
import java.math.BigInteger;
import java.security.InvalidAlgorithmParameterException;
import java.security.InvalidKeyException;
import java.security.InvalidParameterException;
import java.security.KeyPair;
import java.security.NoSuchAlgorithmException;
import java.security.SecureRandom;

import org.mozilla.jss.asn1.ASN1Util;
import org.mozilla.jss.crypto.CryptoToken;
import org.mozilla.jss.crypto.EncryptionAlgorithm;
import org.mozilla.jss.crypto.IVParameterSpec;
import org.mozilla.jss.crypto.KeyGenAlgorithm;
import org.mozilla.jss.crypto.KeyPairAlgorithm;
import org.mozilla.jss.crypto.KeyPairGenerator;
import org.mozilla.jss.crypto.KeyWrapAlgorithm;
import org.mozilla.jss.crypto.PQGParamGenException;
import org.mozilla.jss.crypto.PQGParams;
import org.mozilla.jss.crypto.PrivateKey;
import org.mozilla.jss.crypto.SymmetricKey;
import org.mozilla.jss.crypto.TokenException;
import org.mozilla.jss.pkcs11.PK11SymKey;
import org.mozilla.jss.pkix.crmf.PKIArchiveOptions;
import org.mozilla.jss.util.Base64OutputStream;

import com.netscape.certsrv.apps.CMS;
import com.netscape.certsrv.base.EBaseException;
import com.netscape.certsrv.base.IConfigStore;
import com.netscape.certsrv.base.MetaInfo;
import com.netscape.certsrv.base.SessionContext;
import com.netscape.certsrv.dbs.keydb.IKeyRecord;
import com.netscape.certsrv.dbs.keydb.IKeyRepository;
import com.netscape.certsrv.kra.IKeyRecoveryAuthority;
import com.netscape.certsrv.logging.ILogger;
import com.netscape.certsrv.request.IRequest;
import com.netscape.certsrv.request.IService;
import com.netscape.certsrv.security.IStorageKeyUnit;
import com.netscape.certsrv.security.ITransportKeyUnit;
import com.netscape.certsrv.security.WrappingParams;
import com.netscape.cms.servlet.key.KeyRecordParser;
import com.netscape.cmscore.dbs.KeyRecord;
import com.netscape.cmscore.util.Debug;
import com.netscape.cmsutil.crypto.CryptoUtil;

import netscape.security.provider.RSAPublicKey;

/**
 * A class representing keygen/archival request procesor for requests
 * from netkey RAs.
 * the user private key of the encryption cert is wrapped with a
 * session symmetric key. The session symmetric key is wrapped with the
 * storage key and stored in the internal database for long term
 * storage.
 * The user private key of the encryption cert is to be wrapped with the
 * DES key which came in in the request wrapped with the KRA
 * transport cert. The wrapped user private key is then sent back to
 * the caller (netkey RA) ...netkey RA should already has kek-wrapped
 * des key from the TKS. They are to be sent together back to
 * the token.
 *
 * @author Christina Fu (cfu)
 * @version $Revision$, $Date$
 */

public class NetkeyKeygenService implements IService {
    public final static String ATTR_KEY_RECORD = "keyRecord";
    public final static String ATTR_PROOF_OF_ARCHIVAL =
            "proofOfArchival";

    // private
    private final static String LOGGING_SIGNED_AUDIT_PRIVATE_KEY_ARCHIVE_REQUEST =
            "LOGGING_SIGNED_AUDIT_PRIVATE_KEY_ARCHIVE_REQUEST_4";
    private final static String LOGGING_SIGNED_AUDIT_PRIVATE_KEY_ARCHIVE_REQUEST_PROCESSED =
            "LOGGING_SIGNED_AUDIT_PRIVATE_KEY_ARCHIVE_REQUEST_PROCESSED_3";
    // these need to be defined in LogMessages_en.properties later when we do this
    private final static String LOGGING_SIGNED_AUDIT_SERVER_SIDE_KEYGEN_REQUEST =
            "LOGGING_SIGNED_AUDIT_SERVER_SIDE_KEYGEN_REQUEST_3";
    private final static String LOGGING_SIGNED_AUDIT_SERVER_SIDE_KEYGEN_REQUEST_PROCESSED_SUCCESS =
            "LOGGING_SIGNED_AUDIT_SERVER_SIDE_KEYGEN_REQUEST_PROCESSED_SUCCESS_4";
    private final static String LOGGING_SIGNED_AUDIT_SERVER_SIDE_KEYGEN_REQUEST_PROCESSED_FAILURE =
            "LOGGING_SIGNED_AUDIT_SERVER_SIDE_KEYGEN_REQUEST_PROCESSED_FAILURE_3";
    private final static String LOGGING_SIGNED_AUDIT_PRIVATE_KEY_EXPORT_REQUEST_PROCESSED_SUCCESS =
            "LOGGING_SIGNED_AUDIT_PRIVATE_KEY_EXPORT_REQUEST_PROCESSED_SUCCESS_4";
    private final static String LOGGING_SIGNED_AUDIT_PRIVATE_KEY_EXPORT_REQUEST_PROCESSED_FAILURE =
            "LOGGING_SIGNED_AUDIT_PRIVATE_KEY_EXPORT_REQUEST_PROCESSED_FAILURE_4";
    private IKeyRecoveryAuthority mKRA = null;
    private ITransportKeyUnit mTransportUnit = null;
    private IStorageKeyUnit mStorageUnit = null;
    private ILogger mSignedAuditLogger = CMS.getSignedAuditLogger();

    /**
     * Constructs request processor.
     * <P>
     *
     * @param kra key recovery authority
     */
    public NetkeyKeygenService(IKeyRecoveryAuthority kra) {
        mKRA = kra;
        mTransportUnit = kra.getTransportKeyUnit();
        mStorageUnit = kra.getStorageKeyUnit();
    }

    public PKIArchiveOptions toPKIArchiveOptions(byte options[]) {
        ByteArrayInputStream bis = new ByteArrayInputStream(options);
        PKIArchiveOptions archOpts = null;

        try {
            archOpts = (PKIArchiveOptions)
                    (new PKIArchiveOptions.Template()).decode(bis);
        } catch (Exception e) {
            CMS.debug("NetkeyKeygenService: getPKIArchiveOptions " + e.toString());
        }
        return archOpts;
    }

    public KeyPair generateKeyPair(
            KeyPairAlgorithm kpAlg, int keySize, String keyCurve, PQGParams pqg)
            throws NoSuchAlgorithmException, TokenException, InvalidAlgorithmParameterException,
            InvalidParameterException, PQGParamGenException {

        CryptoToken token = mKRA.getKeygenToken();

        CMS.debug("NetkeyKeygenService: key pair is to be generated on slot: " + token.getName());

        /*
           make it temporary so can work with HSM
           netHSM works with
              temporary == true
              sensitive == <do not specify>
              extractable == <do not specify>
           LunaSA2 works with
              temporary == true
              sensitive == true
              extractable == true
        */
        KeyPairGenerator kpGen = token.getKeyPairGenerator(kpAlg);
        IConfigStore config = CMS.getConfigStore();
        IConfigStore kgConfig = config.getSubStore("kra.keygen");
        boolean tp = false;
        boolean sp = false;
        boolean ep = false;
        if ((kgConfig != null) && (!kgConfig.equals(""))) {
            try {
                tp = kgConfig.getBoolean("temporaryPairs", false);
                sp = kgConfig.getBoolean("sensitivePairs", false);
                ep = kgConfig.getBoolean("extractablePairs", false);
                CMS.debug("NetkeyKeygenService: found config store: kra.keygen");
                // by default, let nethsm work
                if ((tp == false) && (sp == false) && (ep == false)) {
                    if (kpAlg == KeyPairAlgorithm.EC) {
                        // set to what works for nethsm
                        tp = true;
                        sp = false;
                        ep = true;
                    } else
                        tp = true;
                    }
            } catch (Exception e) {
                CMS.debug("NetkeyKeygenService: kgConfig.getBoolean failed");
                // by default, let nethsm work
                tp = true;
            }
        } else {
            // by default, let nethsm work
            CMS.debug("NetkeyKeygenService: cannot find config store: kra.keygen, assume temporaryPairs==true");
            if (kpAlg == KeyPairAlgorithm.EC) {
                // set to what works for nethsm
                tp = true;
                sp = false;
                ep = true;
            } else {
                tp = true;
            }
        }

        if (kpAlg == KeyPairAlgorithm.EC) {

            boolean isECDHE = false;
            KeyPair pair = null;

            // used with isECDHE == true
            org.mozilla.jss.crypto.KeyPairGeneratorSpi.Usage usages_mask_ECDSA[] = {
                org.mozilla.jss.crypto.KeyPairGeneratorSpi.Usage.DERIVE
            };

            // used with isECDHE == false
            org.mozilla.jss.crypto.KeyPairGeneratorSpi.Usage usages_mask_ECDH[] = {
                org.mozilla.jss.crypto.KeyPairGeneratorSpi.Usage.SIGN,
                org.mozilla.jss.crypto.KeyPairGeneratorSpi.Usage.SIGN_RECOVER
            };

            try {
                pair = CryptoUtil.generateECCKeyPair(token.getName(),
                    keyCurve /*ECC_curve default*/,
                    null,
                    (isECDHE==true) ? usages_mask_ECDSA: usages_mask_ECDH,
                    tp /*temporary*/, sp? 1:0 /*sensitive*/, ep? 1:0 /*extractable*/);
                CMS.debug("NetkeyKeygenService: after key pair generation" );
            } catch (Exception e) {
                CMS.debug("NetkeyKeygenService: key pair generation with exception:"+e.toString());
            }
            return pair;

        } else { // !EC
            //only specified to "true" will it be set
            if (tp == true) {
                CMS.debug("NetkeyKeygenService: setting temporaryPairs to true");
                kpGen.temporaryPairs(true);
            }

            if (sp == true) {
                CMS.debug("NetkeyKeygenService: setting sensitivePairs to true");
                kpGen.sensitivePairs(true);
            }

            if (ep == true) {
                CMS.debug("NetkeyKeygenService: setting extractablePairs to true");
                kpGen.extractablePairs(true);
            }

            if (kpAlg == KeyPairAlgorithm.DSA) {
                if (pqg == null) {
                    kpGen.initialize(keySize);
                } else {
                    kpGen.initialize(pqg);
                }
            } else {
                kpGen.initialize(keySize);
            }

            if (pqg == null) {
                KeyPair kp = null;
                synchronized (new Object()) {
                    CMS.debug("NetkeyKeygenService: key pair generation begins");
                    kp = kpGen.genKeyPair();
                    CMS.debug("NetkeyKeygenService: key pair generation done");
                    mKRA.addEntropy(true);
                }
                return kp;
            } else {
                // DSA
                KeyPair kp = null;

                /* no DSA for now... netkey prototype
                do {
                    // 602548 NSS bug - to overcome it, we use isBadDSAKeyPair
                    kp = kpGen.genKeyPair();
                }
                while (isBadDSAKeyPair(kp));
                */
                return kp;
            }
        }
    }

    public KeyPair generateKeyPair(String alg,
            int keySize, String keyCurve,  PQGParams pqg) throws EBaseException {

        KeyPairAlgorithm kpAlg = null;

        if (alg.equals("RSA"))
            kpAlg = KeyPairAlgorithm.RSA;
        else if (alg.equals("EC"))
            kpAlg = KeyPairAlgorithm.EC;
        else
            kpAlg = KeyPairAlgorithm.DSA;

        try {
            KeyPair kp = generateKeyPair(kpAlg, keySize, keyCurve, pqg);

            return kp;
        } catch (InvalidParameterException e) {
            throw new EBaseException(CMS.getUserMessage("CMS_BASE_INVALID_KEYSIZE_PARAMS",
                        "" + keySize));
        } catch (PQGParamGenException e) {
            throw new EBaseException(CMS.getUserMessage("CMS_BASE_PQG_GEN_FAILED"));
        } catch (NoSuchAlgorithmException e) {
            throw new EBaseException(CMS.getUserMessage("CMS_BASE_ALG_NOT_SUPPORTED",
                        kpAlg.toString()));
        } catch (TokenException e) {
            throw new EBaseException(CMS.getUserMessage("CMS_BASE_TOKEN_ERROR_1", e.toString()));
        } catch (InvalidAlgorithmParameterException e) {
            throw new EBaseException(CMS.getUserMessage("CMS_BASE_ALG_NOT_SUPPORTED", "DSA"));
        }
    }

    private static String base64Encode(byte[] bytes) throws IOException {
        // All this streaming is lame, but Base64OutputStream needs a
        // PrintStream
        ByteArrayOutputStream output = new ByteArrayOutputStream();
        try (Base64OutputStream b64 = new Base64OutputStream(
                new PrintStream(new FilterOutputStream(output)))) {

            b64.write(bytes);
            b64.flush();

            // This is internationally safe because Base64 chars are
            // contained within 8859_1
            return output.toString("8859_1");
        }
    }

    /**
     * Services an archival request from netkey.
     * <P>
     *
     * @param request enrollment request
     * @return serving successful or not
     * @exception EBaseException failed to serve
     */
    public boolean serviceRequest(IRequest request)
            throws EBaseException {
        String auditMessage = null;
        String auditSubjectID = null;
        String auditArchiveID = ILogger.UNIDENTIFIED;
        byte[] wrapped_des_key;

        byte iv[] = { 0x1, 0x1, 0x1, 0x1, 0x1, 0x1, 0x1, 0x1 };
        String iv_s = "";
        try {
            SecureRandom random = SecureRandom.getInstance("SHA1PRNG");
            random.nextBytes(iv);
        } catch (Exception e) {
            CMS.debug("NetkeyKeygenService.serviceRequest:  " + e.toString());
        }

        IVParameterSpec algParam = new IVParameterSpec(iv);

        wrapped_des_key = null;
        boolean archive = true;
        byte[] publicKeyData = null;
        ;
        String PubKey = "";

        String id = request.getRequestId().toString();
        if (id != null) {
            auditArchiveID = id.trim();
        }

        String rArchive = request.getExtDataInString(IRequest.NETKEY_ATTR_ARCHIVE_FLAG);
        if (rArchive.equals("true")) {
            archive = true;
            CMS.debug("NetkeyKeygenService: serviceRequest " + "archival requested for serverSideKeyGen");
        } else {
            archive = false;
            CMS.debug("NetkeyKeygenService: serviceRequest " + "archival not requested for serverSideKeyGen");
        }

        String rCUID = request.getExtDataInString(IRequest.NETKEY_ATTR_CUID);
        String rUserid = request.getExtDataInString(IRequest.NETKEY_ATTR_USERID);
        String rKeytype = request.getExtDataInString(IRequest.NETKEY_ATTR_KEY_TYPE);

        auditSubjectID = rCUID + ":" + rUserid;

        SessionContext sContext = SessionContext.getContext();
        String agentId = "";
        if (sContext != null) {
            agentId =
                    (String) sContext.get(SessionContext.USER_ID);
        }

        auditMessage = CMS.getLogMessage(
                LOGGING_SIGNED_AUDIT_SERVER_SIDE_KEYGEN_REQUEST,
                agentId,
                ILogger.SUCCESS,
                auditSubjectID);

        audit(auditMessage);

        String rWrappedDesKeyString = request.getExtDataInString(IRequest.NETKEY_ATTR_DRMTRANS_DES_KEY);
        // the request reocrd field delayLDAPCommit == "true" will cause
        // updateRequest() to delay actual write to ldap
        request.setExtData("delayLDAPCommit", "true");
        // wrappedDesKey no longer needed. removing.
        request.setExtData(IRequest.NETKEY_ATTR_DRMTRANS_DES_KEY, "");

        //        CMS.debug("NetkeyKeygenService: received DRM-trans-wrapped DES key ="+rWrappedDesKeyString);
        wrapped_des_key = com.netscape.cmsutil.util.Utils.SpecialDecode(rWrappedDesKeyString);
        CMS.debug("NetkeyKeygenService: wrapped_des_key specialDecoded");


        if ((rKeytype == null) || (rKeytype.equals(""))) {
            CMS.debug("NetkeyKeygenService: serviceRequest: key type is null");
            rKeytype = "RSA";
        } else
            CMS.debug("NetkeyKeygenService: serviceRequest: key type = "+ rKeytype);

        /* for EC, keysize is ignored, only key curve is used */
        String rKeysize = "2048";
        int keysize = 2048;
        String rKeycurve = "nistp256";
        if (rKeytype.equals("EC")) {
            rKeycurve = request.getExtDataInString(IRequest.NETKEY_ATTR_KEY_EC_CURVE);
            if ((rKeycurve == null) || (rKeycurve.equals(""))) {
                rKeycurve = "nistp256";
            }
        } else {
            rKeysize = request.getExtDataInString(IRequest.NETKEY_ATTR_KEY_SIZE);
            keysize = Integer.parseInt(rKeysize);
        }

        // get the token for generating user keys
        CryptoToken keygenToken = mKRA.getKeygenToken();
        if (keygenToken == null) {
            CMS.debug("NetkeyKeygenService: failed getting keygenToken");
            request.setExtData(IRequest.RESULT, Integer.valueOf(10));
            return false;
        } else
            CMS.debug("NetkeyKeygenService: got keygenToken");

        if ((wrapped_des_key != null) &&
                (wrapped_des_key.length > 0)) {

            WrappingParams wrapParams = new WrappingParams(
<<<<<<< HEAD
                    SymmetricKey.DES3, null, KeyGenAlgorithm.DES3, 0,
                    KeyWrapAlgorithm.RSA, EncryptionAlgorithm.DES3_CBC_PAD,
                    KeyWrapAlgorithm.DES3_CBC_PAD);

            // unwrap the DES key
            sk = (PK11SymKey) mTransportUnit.unwrap_sym(wrapped_des_key, wrapParams);
=======
                    SymmetricKey.DES3, KeyGenAlgorithm.DES3, 0,
                    KeyWrapAlgorithm.RSA, EncryptionAlgorithm.DES3_CBC_PAD,
                    KeyWrapAlgorithm.DES3_CBC_PAD, EncryptionUnit.IV, EncryptionUnit.IV);
>>>>>>> 07135b59

            /* XXX could be done in HSM*/
            KeyPair keypair = null;

            CMS.debug("NetkeyKeygenService: about to generate key pair");

            keypair = generateKeyPair(rKeytype /* rKeytype: "RSA" or "EC" */,
                keysize /*Integer.parseInt(len)*/,
                rKeycurve /* for "EC" only */,
                null /*pqgParams*/);

            if (keypair == null) {
                CMS.debug("NetkeyKeygenService: failed generating key pair for " + rCUID + ":" + rUserid);
                request.setExtData(IRequest.RESULT, Integer.valueOf(4));

                auditMessage = CMS.getLogMessage(
                        LOGGING_SIGNED_AUDIT_SERVER_SIDE_KEYGEN_REQUEST_PROCESSED_FAILURE,
                        agentId,
                        ILogger.FAILURE,
                        auditSubjectID);

                audit(auditMessage);

                return false;
            }
            CMS.debug("NetkeyKeygenService: finished generate key pair for " + rCUID + ":" + rUserid);

            try {
                publicKeyData = keypair.getPublic().getEncoded();
                if (publicKeyData == null) {
                    request.setExtData(IRequest.RESULT, Integer.valueOf(4));
                    CMS.debug("NetkeyKeygenService: failed getting publickey encoded");
                    return false;
                } else {
                    //CMS.debug("NetkeyKeygenService: public key binary length ="+ publicKeyData.length);
                    if (rKeytype.equals("EC")) {
                        /* url encode */
                        PubKey = com.netscape.cmsutil.util.Utils.SpecialEncode(publicKeyData);
                        CMS.debug("NetkeyKeygenService: EC PubKey special encoded");
                    } else {
                        PubKey = base64Encode(publicKeyData);
                    }

                    //CMS.debug("NetkeyKeygenService: public key length =" + PubKey.length());
                    request.setExtData("public_key", PubKey);
                }

                auditMessage = CMS.getLogMessage(
                        LOGGING_SIGNED_AUDIT_SERVER_SIDE_KEYGEN_REQUEST_PROCESSED_SUCCESS,
                        agentId,
                        ILogger.SUCCESS,
                        auditSubjectID,
                        PubKey);

                audit(auditMessage);

                //...extract the private key handle (not privatekeydata)
                java.security.PrivateKey privKey =
                        keypair.getPrivate();

                if (privKey == null) {
                    request.setExtData(IRequest.RESULT, Integer.valueOf(4));
                    CMS.debug("NetkeyKeygenService: failed getting private key");
                    return false;
                } else {
                    CMS.debug("NetkeyKeygenService: got private key");
                }

                // unwrap the DES key
                PK11SymKey sk = null;
                try {
                    sk = (PK11SymKey) mTransportUnit.unwrap_sym(wrapped_des_key, wrapParams);
                    CMS.debug("NetkeyKeygenService: received DES key");
                } catch (Exception e) {
                    CMS.debug("NetkeyKeygenService: no DES key: " + e);
                    request.setExtData(IRequest.RESULT, Integer.valueOf(4));
                    return false;
                }

                // 3 wrapping should be done in HSM
                // wrap private key with DES
                CMS.debug("NetkeyKeygenService: wrapper token=" + keygenToken.getName());
                CMS.debug("NetkeyKeygenService: key transport key is on slot: " + sk.getOwningToken().getName());

                byte[] wrapped = CryptoUtil.wrapUsingSymmetricKey(
                        keygenToken,
                        sk,
                        (PrivateKey) privKey,
                        algParam,
                        KeyWrapAlgorithm.DES3_CBC_PAD);

                /*
                  CMS.debug("NetkeyKeygenService: wrap called");
                  CMS.debug(wrapped);
                */
                /* This is for using with my decryption tool and ASN1
                   decoder to see if the private key is indeed PKCS#8 format
                   { // cfu debug
                   String oFilePath = "/tmp/wrappedPrivKey.bin";
                   File file = new File(oFilePath);
                   FileOutputStream ostream = new FileOutputStream(oFilePath);
                   ostream.write(wrapped);
                   ostream.close();
                   }
                */
                String wrappedPrivKeyString = /*base64Encode(wrapped);*/
                com.netscape.cmsutil.util.Utils.SpecialEncode(wrapped);
                if (wrappedPrivKeyString == null) {
                    request.setExtData(IRequest.RESULT, Integer.valueOf(4));
                    CMS.debug("NetkeyKeygenService: failed generating wrapped private key");
                    auditMessage = CMS.getLogMessage(
                            LOGGING_SIGNED_AUDIT_PRIVATE_KEY_EXPORT_REQUEST_PROCESSED_FAILURE,
                            agentId,
                            ILogger.FAILURE,
                            auditSubjectID,
                            PubKey);

                    audit(auditMessage);
                    return false;
                } else {
                    request.setExtData("wrappedUserPrivate", wrappedPrivKeyString);
                    auditMessage = CMS.getLogMessage(
                            LOGGING_SIGNED_AUDIT_PRIVATE_KEY_EXPORT_REQUEST_PROCESSED_SUCCESS,
                            agentId,
                            ILogger.SUCCESS,
                            auditSubjectID,
                            PubKey);

                    audit(auditMessage);
                }

                iv_s = /*base64Encode(iv);*/com.netscape.cmsutil.util.Utils.SpecialEncode(iv);
                request.setExtData("iv_s", iv_s);

                /*
                 * archival - option flag "archive" controllable by the caller - TPS
                 */
                if (archive) {
                    //
                    // privateKeyData ::= SEQUENCE {
                    //                       sessionKey OCTET_STRING,
                    //                       encKey OCTET_STRING,
                    //                    }
                    //
                    //            mKRA.log(ILogger.LL_INFO, "KRA encrypts internal private");

                    auditMessage = CMS.getLogMessage(
                            LOGGING_SIGNED_AUDIT_PRIVATE_KEY_ARCHIVE_REQUEST,
                            agentId,
                            ILogger.SUCCESS,
                            auditSubjectID,
                            auditArchiveID);

                    audit(auditMessage);

                    CMS.debug("KRA encrypts private key to put on internal ldap db");
                    byte privateKeyData[] = null;

                    try {
                        privateKeyData = mStorageUnit.wrap((org.mozilla.jss.crypto.PrivateKey) privKey);
                    } catch (Exception e) {
                        request.setExtData(IRequest.RESULT, Integer.valueOf(4));
                        CMS.debug("NetkeyKeygenService: privatekey encryption by storage unit failed");
                        return false;
                    }

                    CMS.debug("NetkeyKeygenService: privatekey encryption by storage unit successful");

                    // create key record
                    KeyRecord rec = new KeyRecord(null, publicKeyData,
                            privateKeyData, rCUID + ":" + rUserid,
                            keypair.getPublic().getAlgorithm(),
                            agentId);

                    CMS.debug("NetkeyKeygenService: got key record");

                    if (rKeytype.equals("RSA")) {
                        try {
                            RSAPublicKey rsaPublicKey = new RSAPublicKey(publicKeyData);

                            rec.setKeySize(Integer.valueOf(rsaPublicKey.getKeySize()));
                        } catch (InvalidKeyException e) {
                            request.setExtData(IRequest.RESULT, Integer.valueOf(11));
                            CMS.debug("NetkeyKeygenService: failed:InvalidKeyException");
                            return false;
                        }
                    } else if (rKeytype.equals("EC")) {
                        CMS.debug("NetkeyKeygenService: alg is EC");
                        String oidDescription = "UNDETERMINED";
                        // for KeyRecordParser
                        MetaInfo metaInfo = new MetaInfo();

                        try {
                            byte curve[] =
                            ASN1Util.getECCurveBytesByX509PublicKeyBytes(publicKeyData,
                                false /* without tag and size */);
                            if (curve.length != 0) {
                                oidDescription = ASN1Util.getOIDdescription(curve);
                            } else {
                                /* this is to be used by derdump */
                                byte curveTS[] =
                                  ASN1Util.getECCurveBytesByX509PublicKeyBytes(publicKeyData,
                                      true /* with tag and size */);
                                if (curveTS.length != 0) {
                                    oidDescription = CMS.BtoA(curveTS);
                                }
                            }
                        } catch (Exception e) {
                            CMS.debug("NetkeyKeygenService: ASN1Util.getECCurveBytesByX509PublicKeyByte() throws exception: "+ e.toString());
                            CMS.debug("NetkeyKeygenService: exception allowed. continue");
                        }

                        metaInfo.set(KeyRecordParser.OUT_KEY_EC_CURVE,
                            oidDescription);

                        rec.set(IKeyRecord.ATTR_META_INFO, metaInfo);
                        // key size does not apply to EC;
                        rec.setKeySize(-1);
                    }

                    //??
                    IKeyRepository storage = mKRA.getKeyRepository();
                    BigInteger serialNo = storage.getNextSerialNumber();

                    if (serialNo == null) {
                        request.setExtData(IRequest.RESULT, Integer.valueOf(11));
                        CMS.debug("NetkeyKeygenService: serialNo null");
                        return false;
                    }

                    rec.setWrappingParams(mStorageUnit.getWrappingParams());

                    CMS.debug("NetkeyKeygenService: before addKeyRecord");
                    rec.set(KeyRecord.ATTR_ID, serialNo);
                    request.setExtData(ATTR_KEY_RECORD, serialNo);
                    storage.addKeyRecord(rec);
                    CMS.debug("NetkeyKeygenService: key archived for " + rCUID + ":" + rUserid);

                    auditMessage = CMS.getLogMessage(
                            LOGGING_SIGNED_AUDIT_PRIVATE_KEY_ARCHIVE_REQUEST_PROCESSED,
                            agentId,
                            ILogger.SUCCESS,
                            PubKey);

                    audit(auditMessage);

                } //if archive

                request.setExtData(IRequest.RESULT, Integer.valueOf(1));
            } catch (Exception e) {
                CMS.debug("NetKeyKeygenService: " + e.toString());
                Debug.printStackTrace(e);
                request.setExtData(IRequest.RESULT, Integer.valueOf(4));
            }
        } else
            request.setExtData(IRequest.RESULT, Integer.valueOf(2));

        return true;
    } //serviceRequest

    /**
     * Signed Audit Log
     * y
     * This method is called to store messages to the signed audit log.
     * <P>
     *
     * @param msg signed audit log message
     */
    private void audit(String msg) {
        // in this case, do NOT strip preceding/trailing whitespace
        // from passed-in String parameters

        if (mSignedAuditLogger == null) {
            return;
        }

        mSignedAuditLogger.log(ILogger.EV_SIGNED_AUDIT,
                null,
                ILogger.S_SIGNED_AUDIT,
                ILogger.LL_SECURITY,
                msg);
    }
}<|MERGE_RESOLUTION|>--- conflicted
+++ resolved
@@ -436,18 +436,9 @@
                 (wrapped_des_key.length > 0)) {
 
             WrappingParams wrapParams = new WrappingParams(
-<<<<<<< HEAD
-                    SymmetricKey.DES3, null, KeyGenAlgorithm.DES3, 0,
-                    KeyWrapAlgorithm.RSA, EncryptionAlgorithm.DES3_CBC_PAD,
-                    KeyWrapAlgorithm.DES3_CBC_PAD);
-
-            // unwrap the DES key
-            sk = (PK11SymKey) mTransportUnit.unwrap_sym(wrapped_des_key, wrapParams);
-=======
                     SymmetricKey.DES3, KeyGenAlgorithm.DES3, 0,
                     KeyWrapAlgorithm.RSA, EncryptionAlgorithm.DES3_CBC_PAD,
                     KeyWrapAlgorithm.DES3_CBC_PAD, EncryptionUnit.IV, EncryptionUnit.IV);
->>>>>>> 07135b59
 
             /* XXX could be done in HSM*/
             KeyPair keypair = null;
